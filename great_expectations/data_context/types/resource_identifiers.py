--- conflicted
+++ resolved
@@ -7,13 +7,8 @@
 from great_expectations.core import RunIdentifier, RunIdentifierSchema
 from great_expectations.core.data_context_key import DataContextKey
 from great_expectations.core.id_dict import BatchKwargs, IDDict
-<<<<<<< HEAD
-from great_expectations.exceptions import (DataContextError,
-                                           InvalidDataContextKeyError)
-=======
 from great_expectations.exceptions import DataContextError, InvalidDataContextKeyError
 from great_expectations.marshmallow__shade import Schema, fields, post_load
->>>>>>> effbbf10
 
 logger = logging.getLogger(__name__)
 

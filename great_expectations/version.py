--- conflicted
+++ resolved
@@ -1,11 +1,10 @@
-<<<<<<< HEAD
 import os
 import subprocess
 import logging
 
 logger = logging.getLogger(__name__)
 
-tag = "v0.7.8__develop"
+tag = "v0.8.0__develop"
 git_directory = os.environ.get("GE_DEV_DIR")
 
 
@@ -34,7 +33,4 @@
         os.chdir(start_dir)
 else:
     logger.debug("Using default version tag.")
-    __version__ = tag
-=======
-__version__ = "0.7.10__develop"
->>>>>>> da8df6a7
+    __version__ = tag
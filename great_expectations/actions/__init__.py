from .actions import (
    BasicValidationAction,
    NamespacedValidationAction,
    NoOpAction,
    StoreAction,
    ExtractAndStoreEvaluationParamsAction,
    StoreSnapshotOnFailAction,
<<<<<<< HEAD
    SummarizeAndStoreAction,
    SlackNotificationAction
=======
>>>>>>> a7b4212c
)

from .validation_operators import (
    ValidationOperator,
    PerformActionListValidationOperator,
    ErrorsVsWarningsValidationOperator
)<|MERGE_RESOLUTION|>--- conflicted
+++ resolved
@@ -5,11 +5,7 @@
     StoreAction,
     ExtractAndStoreEvaluationParamsAction,
     StoreSnapshotOnFailAction,
-<<<<<<< HEAD
-    SummarizeAndStoreAction,
     SlackNotificationAction
-=======
->>>>>>> a7b4212c
 )
 
 from .validation_operators import (

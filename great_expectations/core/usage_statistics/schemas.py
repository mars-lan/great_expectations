--- conflicted
+++ resolved
@@ -153,15 +153,9 @@
 }
 
 anonymized_expectation_suite_schema = {
-<<<<<<< HEAD
-    "$schema": "http://json-schema.org/schema#",
-    "title": "anonymized-expectation_suite_schema",
-    "definitions": {"anonymized_string": anonymized_string_schema},
-=======
     "$schema": "https://json-schema.org/draft-04/schema",
     "title": "anonymized_expectation_suite_schema",
-    "definitions": {"anonymized_string": anonymized_string_schema,},
->>>>>>> e4e988d4
+    "definitions": {"anonymized_string": anonymized_string_schema},
     "oneOf": [
         {
             "type": "object",
@@ -281,13 +275,8 @@
 }
 
 save_or_edit_expectation_suite_payload_schema = {
-<<<<<<< HEAD
-    "$schema": "http://json-schema.org/schema#",
-    "definitions": {"anonymized_string": anonymized_string_schema},
-=======
-    "$schema": "https://json-schema.org/draft-04/schema",
-    "definitions": {"anonymized_string": anonymized_string_schema,},
->>>>>>> e4e988d4
+    "$schema": "https://json-schema.org/draft-04/schema",
+    "definitions": {"anonymized_string": anonymized_string_schema},
     "type": "object",
     "properties": {
         "anonymized_expectation_suite_name": {

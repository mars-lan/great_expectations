import datetime
import inspect
import json
import logging
from functools import partial, wraps
from io import StringIO
from typing import Any, Callable, Dict, Iterable, List, Optional, Tuple

import jsonschema
import numpy as np
import pandas as pd
from dateutil.parser import parse
from scipy import stats

from great_expectations.core.expectation_configuration import ExpectationConfiguration
from great_expectations.data_asset.util import DocInherit, parse_result_format
from great_expectations.dataset.util import (
    _scipy_distribution_positional_args_from_dict,
    is_valid_continuous_partition_object,
    validate_distribution_parameters,
)
from great_expectations.execution_environment.types import PathBatchSpec, S3BatchSpec
from great_expectations.expectations.registry import (
    get_metric_provider,
    register_metric,
)
from great_expectations.validator.validator import Validator

from ..core import IDDict
from ..core.batch import Batch, BatchMarkers
from ..core.id_dict import BatchSpec
from ..datasource.pandas_datasource import HASH_THRESHOLD
from ..exceptions import BatchSpecError, ValidationError
from ..exceptions.metric_exceptions import MetricError
from ..execution_environment.util import hash_pandas_dataframe
from ..marshmallow__shade.fields import Bool
from ..validator.validation_graph import MetricEdgeKey
from .execution_engine import ExecutionEngine

logger = logging.getLogger(__name__)


class MetaPandasExecutionEngine(ExecutionEngine):
    """MetaPandasExecutionEngine is a thin layer between Dataset and PandasExecutionEngine.

    This two-layer inheritance is required to make @classmethod decorators work.

    Practically speaking, that means that MetaPandasExecutionEngine implements \
    expectation decorators, like `column_map_expectation` and `column_aggregate_expectation`, \
    and PandasExecutionEngine implements the expectation methods themselves.
    """

    def __init__(self, *args, **kwargs):
        super().__init__(*args, **kwargs)

    @classmethod
    def column_map_expectation(cls, func):
        """Constructs an expectation using column-map semantics.


        The MetaPandasExecutionEngine implementation replaces the "column" parameter supplied by the user with a pandas
        Series
        object containing the actual column from the relevant pandas dataframe. This simplifies the implementing expectation
        logic while preserving the standard Dataset signature and expected behavior.

        See :func:`column_map_expectation <great_expectations.data_asset.dataset.Dataset.column_map_expectation>` \
        for full documentation of this function.
        """
        argspec = inspect.getfullargspec(func)[0][1:]

        @Validator.expectation(argspec)
        @wraps(func)
        def inner_wrapper(
            self,
            column,
            mostly=None,
            result_format=None,
            row_condition=None,
            condition_parser=None,
            *args,
            **kwargs,
        ):
            """A wrapper for an Expectation Validator which takes in Standard Expectation Params and outputs Standard
            Expectation results. Used to transition Expectations to Execution Engine Build.

             Args:
                column (str) - The column being validated
                mostly (None or float between 0 and 1) - Percent success to be met in order for validation to
                                                        return successfully
                result_format (None or str) - A choice for the format of the result being returned. Options are
                                            BOOLEAN ONLY, BASIC, SUMMARY, and COMPLETE
                row_condition (None or a Boolean Expression String) - A condition that can used to query rows prior
                                                                     to the validation itself taking place
                condition_parser (None or str) - defines which syntax has been used to build the row conditions
                                                (default = pandas)
            Return:
                return_obj (dict) - A dictionary specifying all kwargs returned by the function implementing this wrapper


            """

            if result_format is None:
                result_format = self.default_expectation_args[
                    "result_format"
                ]  # TODO: should this be in batch_params?

            result_format = parse_result_format(result_format)
            if row_condition:
                if condition_parser not in ["python", "pandas"]:
                    raise ValueError(
                        "condition_parser is required when setting a row_condition,"
                        " and must be 'python' or 'pandas'"
                    )
                else:
                    data = self.dataframe.query(
                        row_condition, parser=condition_parser
                    ).reset_index(drop=True)
            else:
                data = self.dataframe

            series = data[column]
            if func.__name__ in [
                "expect_column_values_to_not_be_null",
                "expect_column_values_to_be_null",
            ]:
                # Counting the number of unexpected values can be expensive when there is a large
                # number of np.nan values.
                # This only happens on expect_column_values_to_not_be_null expectations.
                # Since there is no reason to look for most common unexpected values in this case,
                # we will instruct the result formatting method to skip this step.
                # FIXME rename to mapped_ignore_values?
                boolean_mapped_null_values = np.full(series.shape, False)
                result_format["partial_unexpected_count"] = 0
            else:
                boolean_mapped_null_values = series.isnull().values

            element_count = int(len(series))

            # FIXME rename nonnull to non_ignored?
            nonnull_values = series[boolean_mapped_null_values == False]
            nonnull_count = int((boolean_mapped_null_values == False).sum())

            boolean_mapped_success_values = func(self, nonnull_values, *args, **kwargs)
            success_count = np.count_nonzero(boolean_mapped_success_values)

            unexpected_list = list(
                nonnull_values[boolean_mapped_success_values == False]
            )
            unexpected_index_list = list(
                nonnull_values[boolean_mapped_success_values == False].index
            )

            if "output_strftime_format" in kwargs:
                output_strftime_format = kwargs["output_strftime_format"]
                parsed_unexpected_list = []
                for val in unexpected_list:
                    if val is None:
                        parsed_unexpected_list.append(val)
                    else:
                        if isinstance(val, str):
                            val = parse(val)
                        parsed_unexpected_list.append(
                            datetime.datetime.strftime(val, output_strftime_format)
                        )
                unexpected_list = parsed_unexpected_list

            success, percent_success = self._calc_map_expectation_success(
                success_count, nonnull_count, mostly
            )

            return_obj = self._format_map_output(
                result_format,
                success,
                element_count,
                nonnull_count,
                len(unexpected_list),
                unexpected_list,
                unexpected_index_list,
            )

            # FIXME Temp fix for result format
            if func.__name__ in [
                "expect_column_values_to_not_be_null",
                "expect_column_values_to_be_null",
            ]:
                del return_obj["result"]["unexpected_percent_nonmissing"]
                del return_obj["result"]["missing_count"]
                del return_obj["result"]["missing_percent"]
                try:
                    del return_obj["result"]["partial_unexpected_counts"]
                    del return_obj["result"]["partial_unexpected_list"]
                except KeyError:
                    pass

            return return_obj

        inner_wrapper.__name__ = func.__name__
        inner_wrapper.__doc__ = func.__doc__

        return inner_wrapper

    @classmethod
    def column_pair_map_expectation(cls, func):
        """
        The column_pair_map_expectation decorator handles boilerplate issues surrounding the common pattern of evaluating
        truthiness of some condition on a per row basis across a pair of columns.
        """
        argspec = inspect.getfullargspec(func)[0][1:]

        @Validator.expectation(argspec)  # TODO: confirm that this is correct
        @wraps(func)
        def inner_wrapper(
            self,
            column_A,
            column_B,
            mostly=None,
            ignore_row_if="both_values_are_missing",
            result_format=None,
            row_condition=None,
            condition_parser=None,
            *args,
            **kwargs,
        ):
            df = self.dataframe

            if result_format is None:
                result_format = self.default_expectation_args[
                    "result_format"
                ]  # TODO: should this be in batch_params?

            if row_condition:
                self = df.query(row_condition).reset_index(drop=True)

            series_A = df[column_A]
            series_B = df[column_B]

            if ignore_row_if == "both_values_are_missing":
                boolean_mapped_null_values = series_A.isnull() & series_B.isnull()
            elif ignore_row_if == "either_value_is_missing":
                boolean_mapped_null_values = series_A.isnull() | series_B.isnull()
            elif ignore_row_if == "never":
                boolean_mapped_null_values = series_A.map(lambda x: False)
            else:
                raise ValueError("Unknown value of ignore_row_if: %s", (ignore_row_if,))

            assert len(series_A) == len(
                series_B
            ), "Series A and B must be the same length"

            # This next bit only works if series_A and _B are the same length
            element_count = int(len(series_A))
            nonnull_count = (boolean_mapped_null_values == False).sum()

            nonnull_values_A = series_A[boolean_mapped_null_values == False]
            nonnull_values_B = series_B[boolean_mapped_null_values == False]
            nonnull_values = [
                value_pair
                for value_pair in zip(list(nonnull_values_A), list(nonnull_values_B))
            ]

            boolean_mapped_success_values = func(
                self, nonnull_values_A, nonnull_values_B, *args, **kwargs
            )
            success_count = boolean_mapped_success_values.sum()

            unexpected_list = [
                value_pair
                for value_pair in zip(
                    list(
                        series_A[
                            (boolean_mapped_success_values == False)
                            & (boolean_mapped_null_values == False)
                        ]
                    ),
                    list(
                        series_B[
                            (boolean_mapped_success_values == False)
                            & (boolean_mapped_null_values == False)
                        ]
                    ),
                )
            ]
            unexpected_index_list = list(
                series_A[
                    (boolean_mapped_success_values == False)
                    & (boolean_mapped_null_values == False)
                ].index
            )

            success, percent_success = self._calc_map_expectation_success(
                success_count, nonnull_count, mostly
            )

            return_obj = self._format_map_output(
                result_format,
                success,
                element_count,
                nonnull_count,
                len(unexpected_list),
                unexpected_list,
                unexpected_index_list,
            )

            return return_obj

        inner_wrapper.__name__ = func.__name__
        inner_wrapper.__doc__ = func.__doc__
        return inner_wrapper

    @classmethod
    def multicolumn_map_expectation(cls, func):
        """
        The multicolumn_map_expectation decorator handles boilerplate issues surrounding the common pattern of
        evaluating truthiness of some condition on a per row basis across a set of columns.
        """
        argspec = inspect.getfullargspec(func)[0][1:]

        @Validator.expectation(argspec)
        @wraps(func)
        def inner_wrapper(
            self,
            column_list,
            mostly=None,
            ignore_row_if="all_values_are_missing",
            result_format=None,
            row_condition=None,
            condition_parser=None,
            *args,
            **kwargs,
        ):
            df = self.dataframe
            if result_format is None:
                result_format = self.default_expectation_args[
                    "result_format"
                ]  # TODO: should this be in batch_params?

            if row_condition:
                df = df.query(row_condition).reset_index(drop=True)

            test_df = df[column_list]

            if ignore_row_if == "all_values_are_missing":
                boolean_mapped_skip_values = test_df.isnull().all(axis=1)
            elif ignore_row_if == "any_value_is_missing":
                boolean_mapped_skip_values = test_df.isnull().any(axis=1)
            elif ignore_row_if == "never":
                boolean_mapped_skip_values = pd.Series([False] * len(test_df))
            else:
                raise ValueError("Unknown value of ignore_row_if: %s", (ignore_row_if,))

            boolean_mapped_success_values = func(
                self, test_df[boolean_mapped_skip_values == False], *args, **kwargs
            )
            success_count = boolean_mapped_success_values.sum()
            nonnull_count = (~boolean_mapped_skip_values).sum()
            element_count = len(test_df)

            unexpected_list = test_df[
                (boolean_mapped_skip_values == False)
                & (boolean_mapped_success_values == False)
            ]
            unexpected_index_list = list(unexpected_list.index)

            success, percent_success = self._calc_map_expectation_success(
                success_count, nonnull_count, mostly
            )

            return_obj = self._format_map_output(
                result_format,
                success,
                element_count,
                nonnull_count,
                len(unexpected_list),
                unexpected_list.to_dict(orient="records"),
                unexpected_index_list,
            )

            return return_obj

        inner_wrapper.__name__ = func.__name__
        inner_wrapper.__doc__ = func.__doc__
        return inner_wrapper


class PandasExecutionEngine(MetaPandasExecutionEngine):
    """
PandasExecutionEngine instantiates the great_expectations Expectations API as a subclass of a pandas.DataFrame.

For the full API reference, please see :func:`Dataset <great_expectations.data_asset.dataset.Dataset>`

Notes:
    1. Samples and Subsets of PandaDataSet have ALL the expectations of the original \
       data frame unless the user specifies the ``discard_subset_failing_expectations = True`` \
       property on the original data frame.
    2. Concatenations, joins, and merges of PandaDataSets contain NO expectations (since no autoinspection
       is performed by default).

--ge-feature-maturity-info--

    id: validation_engine_pandas
    title: Validation Engine - Pandas
    icon:
    short_description: Use Pandas DataFrame to validate data
    description: Use Pandas DataFrame to validate data
    how_to_guide_url:
    maturity: Production
    maturity_details:
        api_stability: Stable
        implementation_completeness: Complete
        unit_test_coverage: Complete
        integration_infrastructure_test_coverage: N/A -> see relevant Datasource evaluation
        documentation_completeness: Complete
        bug_risk: Low
        expectation_completeness: Complete

--ge-feature-maturity-info--
    """

    # # this is necessary to subclass pandas in a proper way.
    # # NOTE: specifying added properties in this way means that they will NOT be carried over when
    # # the dataframe is manipulated, which we might want. To specify properties that are carried over
    # # to manipulation results, we would just use `_metadata = ['row_count', ...]` here. The most likely
    # # case is that we want the former, but also want to re-initialize these values to None so we don't
    # # get an attribute error when trying to access them (I think this could be done in __finalize__?)
    # _internal_names = pd.DataFrame._internal_names + [
    #     "_batch_spec",
    #     "_batch_markers",
    #     "_batch_definition",
    #     "_batch_id",
    #     "_expectation_suite",
    #     "_config",
    #     "caching",
    #     "default_expectation_args",
    #     "discard_subset_failing_expectations",
    # ]
    # _internal_names_set = set(_internal_names)

    recognized_batch_definition_keys = {"limit"}

    recognized_batch_spec_defaults = {
        "reader_method",
        "reader_options",
    }

    # We may want to expand or alter support for subclassing dataframes in the future:
    # See http://pandas.pydata.org/pandas-docs/stable/extending.html#extending-subclassing-pandas

    # @property
    # def _constructor(self):
    #     return self.__class__
    #
    # def __finalize__(self, other, method=None, **kwargs):
    #     if isinstance(other, PandasExecutionEngine):
    #         self._initialize_expectations(other._expectation_suite)
    #         # If other was coerced to be a PandasExecutionEngine (e.g. via _constructor call during self.copy()
    #         # operation)
    #         # then it may not have discard_subset_failing_expectations set. Default to self value
    #         self.discard_subset_failing_expectations = getattr(
    #             other,
    #             "discard_subset_failing_expectations",
    #             self.discard_subset_failing_expectations,
    #         )
    #         if self.discard_subset_failing_expectations:
    #             self.discard_failing_expectations()
    #     super().__finalize__(other, method, **kwargs)
    #     return self

    def __init__(self, *args, **kwargs):
        super().__init__(*args, **kwargs)
        self.discard_subset_failing_expectations = kwargs.get(
            "discard_subset_failing_expectations", False
        )

    def load_batch(
        self, batch_definition=None, batch_spec=None, in_memory_dataset=None
    ):
        """With the help of the execution environment and data connector specified within the batch definition, builds a batch spec
        and utilizes it to load a batch using the appropriate file reader and the given file path.

               Args:
                   batch_definition (dict): A dictionary specifying the parameters used to build the batch
                   in_memory_dataset (A Pandas DataFrame or None): Optional specification of an in memory Dataset used
                                                                    to load a batch. A Data Asset name and partition ID
                                                                    must still be passed via batch definition.

               """
        if batch_spec and batch_definition:
            #### IS THIS OK?
            logger.info(
                "Both batch_spec and batch_definition were passed in. batch_spec will be used to load the batch"
            )
            assert isinstance(batch_spec, BatchSpec)
        elif batch_spec and not batch_definition:
            logger.info("Loading a batch without a batch_definition")
            batch_definition = {}
        else:
            if not self._data_context:
                raise ValueError("Cannot use a batch definition without a data context")

            execution_environment_name = batch_definition.get("execution_environment")
            execution_environment = self._data_context.get_execution_environment(
                execution_environment_name
            )

            # We need to build a batch_markers to be used in the dataframe

            data_connector_name = batch_definition.get("data_connector")
            assert data_connector_name, "Batch definition must specify a data_connector"

            data_connector = execution_environment.get_data_connector(
                data_connector_name
            )
            batch_spec = data_connector.build_batch_spec(
                batch_definition=batch_definition
            )
        batch_id = batch_spec.to_id()
        batch_markers = BatchMarkers(
            {
                "ge_load_time": datetime.datetime.now(datetime.timezone.utc).strftime(
                    "%Y%m%dT%H%M%S.%fZ"
                )
            }
        )

        if in_memory_dataset is not None:
            if batch_definition.get("data_asset_name") and batch_definition.get(
                "partition_name"
            ):
                df = in_memory_dataset
            else:
                raise ValueError(
                    "To pass an in_memory_dataset, you must also pass a data_asset_name "
                    "and partition_id"
                )
        else:
            if data_connector.get_config().get("class_name") == "DataConnector":
                raise ValueError(
                    "No in_memory_dataset found. To use a data_connector with class DataConnector, please ensure that "
                    "you are passing a dataset to load_batch()"
                )

            # We will use and manipulate reader_options along the way
            reader_options = batch_spec.get("reader_options", {})

            if isinstance(batch_spec, PathBatchSpec):
                path = batch_spec["path"]
                reader_method = batch_spec.get("reader_method")
                reader_fn = self._get_reader_fn(reader_method, path)
                df = reader_fn(path, **reader_options)
            elif isinstance(batch_spec, S3BatchSpec):
                url, s3_object = data_connector.get_s3_object(batch_spec=batch_spec)
                reader_method = batch_spec.get("reader_method")
                reader_fn = self._get_reader_fn(reader_method, url.key)
                df = reader_fn(
                    StringIO(
                        s3_object["Body"]
                        .read()
                        .decode(s3_object.get("ContentEncoding", "utf-8"))
                    ),
                    **reader_options,
                )
            else:
                raise BatchSpecError(
                    "Invalid batch_spec: path, s3, or df is required for a PandasDatasource",
                    batch_spec,
                )

        if df.memory_usage().sum() < HASH_THRESHOLD:
            batch_markers["pandas_data_fingerprint"] = hash_pandas_dataframe(df)

        if not self.batches.get(batch_id):
            batch = Batch(
                execution_engine=self,
                batch_spec=batch_spec,
                data=df,
                batch_definition=batch_definition,
                batch_markers=batch_markers,
                data_context=self._data_context,
            )
            self.batches[batch_id] = batch

        self._loaded_batch_id = batch_id

        return batch

    @property
    def dataframe(self):
        """Tests whether or not a Batch has been loaded. If the loaded batch does not exist, raises a
        ValueError Exception
        """
        if not self.loaded_batch:
            raise ValueError(
                "Batch has not been loaded - please run load_batch() to load a batch."
            )

        return self.loaded_batch.data

    def _get_reader_fn(self, reader_method=None, path=None):
        """Static helper for parsing reader types. If reader_method is not provided, path will be used to guess the
        correct reader_method.

        Args:
            reader_method (str): the name of the reader method to use, if available.
            path (str): the path used to guess

        Returns:
            ReaderMethod to use for the filepath

        """
        if reader_method is None and path is None:
            raise BatchSpecError(
                "Unable to determine pandas reader function without reader_method or path.",
                {"reader_method": reader_method},
            )

        reader_options = None
        if reader_method is None:
            path_guess = self.guess_reader_method_from_path(path)
            reader_method = path_guess["reader_method"]
            reader_options = path_guess.get(
                "reader_options"
            )  # This may not be there; use None in that case

        try:
            reader_fn = getattr(pd, reader_method)
            if reader_options:
                reader_fn = partial(reader_fn, **reader_options)
            return reader_fn
        except AttributeError:
            raise BatchSpecError(
                "Unable to find reader_method %s in pandas." % reader_method,
                {"reader_method": reader_method},
            )

    @staticmethod
    def guess_reader_method_from_path(path):
        """Helper method for deciding which reader to use to read in a certain path.

               Args:
                   path (str): the to use to guess

               Returns:
                   ReaderMethod to use for the filepath

               """
        if path.endswith(".csv") or path.endswith(".tsv"):
            return {"reader_method": "read_csv"}
        elif path.endswith(".parquet"):
            return {"reader_method": "read_parquet"}
        elif path.endswith(".xlsx") or path.endswith(".xls"):
            return {"reader_method": "read_excel"}
        elif path.endswith(".json"):
            return {"reader_method": "read_json"}
        elif path.endswith(".pkl"):
            return {"reader_method": "read_pickle"}
        elif path.endswith(".feather"):
            return {"reader_method": "read_feather"}
        elif path.endswith(".csv.gz") or path.endswith(".csv.gz"):
            return {
                "reader_method": "read_csv",
                "reader_options": {"compression": "gzip"},
            }

        raise BatchSpecError(
            "Unable to determine reader method from path: %s" % path, {"path": path}
        )

    def process_batch_definition(self, batch_definition, batch_spec):
        """Takes in a batch definition and batch spec. If the batch definition has a limit, uses it to initialize the
        number of rows to process for the batch spec in obtaining a batch

        Args:
            batch_definition (dict) - The batch definition as defined by the user
            batch_spec (dict) - The batch spec used to query the backend

        Returns:
             batch_spec (dict) - The batch spec used to query the backend, with the added row limit
            """
        limit = batch_definition.get("limit")

        if limit is not None:
            if not batch_spec.get("reader_options"):
                batch_spec["reader_options"] = dict()
            batch_spec["reader_options"]["nrows"] = limit

        # TODO: Make sure dataset_options are accounted for in __init__ of ExecutionEngine
        # if dataset_options is not None:
        #     # Then update with any locally-specified reader options
        #     if not batch_parameters.get("dataset_options"):
        #         batch_parameters["dataset_options"] = dict()
        #     batch_parameters["dataset_options"].update(dataset_options)

        return batch_spec

    def get_domain_dataframe(
        self,
        domain_kwargs: dict,
        batches: Dict[str, Batch] = None,
        filter_column_isnull=False,
    ) -> pd.DataFrame:
        """Uses a given batch dictionary and domain kwargs (which include a row condition and a condition parser)
        to obtain and/or query a batch. Returns in the format of a Pandas Series if only a single column is desired,
        or otherwise a Data Frame.

        Args:
            domain_kwargs (dict) - A dictionary consisting of the domain kwargs specifying which data to obtain
            batches (dict) - A dictionary specifying batch id and which batches to obtain

        Returns:
            One of 2 formats, as specified by the domain kwargs. Either a Column (Pandas Series) or otherwise a Pandas
            Data Frame.
        """
        batch_id = domain_kwargs.get("batch_id")
        if batch_id is None:
            # We allow no batch id specified if there is only one batch
            if batches and len(batches) == 1:
                batch = [batch for batch in batches.values()][0]
            elif self.loaded_batch:
                batch = self.loaded_batch
            else:
                raise ValidationError(
                    "No batch is specified, but multiple batches are available."
                )
        else:
            if batches and batch_id in batches:
                batch = batches[batch_id]
            elif batch_id == self.loaded_batch_id:
                batch = self.loaded_batch
            else:
                raise ValidationError(f"Unable to find batch with batch_id {batch_id}")

        table = domain_kwargs.get("table", None)
        if table:
            raise ValueError(
                "PandasExecutionEngine does not currently support multiple named tables."
            )

        row_condition = domain_kwargs.get("row_condition", None)
        if row_condition:
            condition_parser = domain_kwargs.get("condition_parser", None)
            if condition_parser not in ["python", "pandas"]:
                raise ValueError(
                    "condition_parser is required when setting a row_condition,"
                    " and must be 'python' or 'pandas'"
                )
            else:
                data = batch.data.query(
                    row_condition, parser=condition_parser
                ).reset_index(drop=True)
        else:
            data = batch.data

        column = domain_kwargs.get("column", None)
        if column:
            if filter_column_isnull:
                return data[data[column].notnull()][column]
            else:
                return data[column]
        else:
            return data

    def _column_map_count(
        self,
        metric_name: str,
        batches: Dict[str, Batch],
        execution_engine: "PandasExecutionEngine",
        metric_domain_kwargs: dict,
        metric_value_kwargs: dict,
        metrics: Dict[Tuple, Any],
        **kwargs,
    ):
        """Return the count of nonzero values from the map-style metric in the metrics dictionary"""
        assert metric_name.endswith(".count")
        metric_key = MetricEdgeKey(
            metric_name[: -len(".count")], metric_domain_kwargs, metric_value_kwargs,
        ).id
        return np.count_nonzero(metrics.get(metric_key))

    def _column_map_values(
        self,
        metric_name: str,
        batches: Dict[str, Batch],
        execution_engine: "PandasExecutionEngine",
        metric_domain_kwargs: dict,
        metric_value_kwargs: dict,
        metrics: Dict[Tuple, Any],
        **kwargs,
    ):
        """Return values from the specified domain that match the map-style metric in the metrics dictionary."""
        data = execution_engine.get_domain_dataframe(metric_domain_kwargs, batches)
        assert metric_name.endswith(".unexpected_values")
        # column_map_values adds "result_format" as a value_kwarg to its underlying metric; get and remove it
        result_format = metric_value_kwargs["result_format"]
        base_metric_value_kwargs = {
            k: v for k, v in metric_value_kwargs.items() if k != "result_format"
        }
        metric_key = MetricEdgeKey(
            metric_name[: -len(".unexpected_values")],
            metric_domain_kwargs,
            base_metric_value_kwargs,
        ).id
        boolean_mapped_success_values = metrics.get(metric_key)
        if result_format["result_format"] == "COMPLETE":
            return list(
                data[
                    boolean_mapped_success_values[
                        metric_name[: -len(".unexpected_values")]
                    ]
                    == False
                ]
            )
        else:
            return list(
                data[
                    boolean_mapped_success_values[
                        metric_name[: -len(".unexpected_values")]
                    ]
                    == False
                ][: result_format["partial_unexpected_count"]]
            )

    def _column_map_index(
        self,
        metric_name: str,
        batches: Dict[str, Batch],
        execution_engine: "PandasExecutionEngine",
        metric_domain_kwargs: dict,
        metric_value_kwargs: dict,
        metrics: Dict[Tuple, Any],
        **kwargs,
    ):
        """Maps metric values and kwargs to results of success kwargs"""
        data = execution_engine.get_domain_dataframe(metric_domain_kwargs, batches)
        assert metric_name.endswith(".unexpected_index_list")
        # column_map_values adds "result_format" as a value_kwarg to its underlying metric; get and remove it
        result_format = metric_value_kwargs["result_format"]
        base_metric_value_kwargs = {
            k: v for k, v in metric_value_kwargs.items() if k != "result_format"
        }
        metric_key = MetricEdgeKey(
            metric_name[: -len(".unexpected_index_list")],
            metric_domain_kwargs,
            base_metric_value_kwargs,
        ).id
        boolean_mapped_success_values = metrics.get(metric_key)
        if result_format["result_format"] == "COMPLETE":
            return list(
                data[
                    boolean_mapped_success_values[
                        metric_name[: -len(".unexpected_index_list")]
                    ]
                    == False
                ].index
            )
        else:
            return list(
                data[
                    boolean_mapped_success_values[
                        metric_name[: -len(".unexpected_index_list")]
                    ]
                    == False
                ].index[: result_format["partial_unexpected_count"]]
            )

    def _column_map_value_counts(
        self,
        metric_name: str,
        batches: Dict[str, Batch],
        execution_engine: "PandasExecutionEngine",
        metric_domain_kwargs: dict,
        metric_value_kwargs: dict,
        metrics: Dict[Tuple, Any],
        **kwargs,
    ):
        data = execution_engine.get_domain_dataframe(metric_domain_kwargs, batches)
        assert metric_name.endswith(".unexpected_value_counts")
        # column_map_values adds "result_format" as a value_kwarg to its underlying metric; get and remove it
        result_format = metric_value_kwargs["result_format"]
        base_metric_value_kwargs = {
            k: v for k, v in metric_value_kwargs.items() if k != "result_format"
        }
        metric_key = MetricEdgeKey(
            metric_name[: -len(".unexpected_value_counts")],
            metric_domain_kwargs,
            base_metric_value_kwargs,
        ).id
        boolean_mapped_success_values = metrics.get(metric_key)
        value_counts = None
        try:
            value_counts = data[boolean_mapped_success_values == False].value_counts()
        except ValueError:
            try:
                value_counts = (
                    data[boolean_mapped_success_values == False]
                    .apply(tuple)
                    .value_counts()
                )
            except ValueError:
                pass

        if not value_counts:
            raise MetricError("Unable to compute value counts")

        if result_format["result_format"] == "COMPLETE":
            return value_counts
        else:
            return value_counts[result_format["partial_unexpected_count"]]

    def _column_map_rows(
        self,
        metric_name: str,
        batches: Dict[str, Batch],
        execution_engine: "PandasExecutionEngine",
        metric_domain_kwargs: dict,
        metric_value_kwargs: dict,
        metrics: Dict[Tuple, Any],
        **kwargs,
    ):
        """Return values from the specified domain (ignoring the column constraint) that match the map-style metric in the metrics dictionary."""
        row_domain = {k: v for (k, v) in metric_domain_kwargs.items() if k != "column"}
        data = execution_engine.get_domain_dataframe(row_domain, batches)
        assert metric_name.endswith(".unexpected_rows")
        # column_map_values adds "result_format" as a value_kwarg to its underlying metric; get and remove it
        result_format = metric_value_kwargs["result_format"]
        base_metric_value_kwargs = {
            k: v for k, v in metric_value_kwargs.items() if k != "result_format"
        }
        metric_key = MetricEdgeKey(
            metric_name[: -len(".unexpected_rows")],
            metric_domain_kwargs,
            base_metric_value_kwargs,
        ).id
        boolean_mapped_success_values = metrics.get(metric_key)
        if result_format["result_format"] == "COMPLETE":
            return data[boolean_mapped_success_values == False]
        else:
            return data[boolean_mapped_success_values == False][
                result_format["partial_unexpected_count"]
            ]

    @classmethod
    def column_map_metric(
        cls,
        metric_name: str,
        metric_domain_keys: Tuple[str, ...],
        metric_value_keys: Tuple[str, ...],
        metric_dependencies: Tuple[str, ...],
        filter_column_isnull: bool = True,
    ):
        """
        A decorator for declaring a metric provider
        """

        def outer(metric_fn: Callable):
            _declared_name = metric_name

            @wraps(metric_fn)
            def inner_func(
                self,
                metric_name: str,
                batches: Dict[str, Batch],
                execution_engine: PandasExecutionEngine,
                metric_domain_kwargs: dict,
                metric_value_kwargs: dict,
                metrics: Dict[Tuple, Any],
                **kwargs,
            ):
                if _declared_name != metric_name:
                    logger.warning("using metric provider with an unrecognized metric")
                series = execution_engine.get_domain_dataframe(
                    batches=batches,
                    domain_kwargs=metric_domain_kwargs,
                    filter_column_isnull=filter_column_isnull,
                )
                return metric_fn(self, series=series, **metric_value_kwargs, **kwargs)

            register_metric(
                metric_name=metric_name,
                metric_domain_keys=metric_domain_keys,
                metric_value_keys=metric_value_keys,
                execution_engine=cls,
                metric_dependencies=metric_dependencies,
                metric_provider=inner_func,
                bundle_computation=True,
            )
            register_metric(
                metric_name=metric_name + ".count",
                metric_domain_keys=metric_domain_keys,
                metric_value_keys=metric_value_keys,
                execution_engine=cls,
                metric_dependencies=(metric_name,),
                metric_provider=cls._column_map_count,
            )
            # noinspection PyTypeChecker
            register_metric(
                metric_name=metric_name + ".unexpected_values",
                metric_domain_keys=metric_domain_keys,
                metric_value_keys=(*metric_value_keys, "result_format"),
                execution_engine=cls,
                metric_dependencies=(metric_name,),
                metric_provider=cls._column_map_values,
            )
            # noinspection PyTypeChecker
            register_metric(
                metric_name=metric_name + ".unexpected_value_counts",
                metric_domain_keys=metric_domain_keys,
                metric_value_keys=(*metric_value_keys, "result_format"),
                execution_engine=cls,
                metric_dependencies=(metric_name,),
                metric_provider=cls._column_map_value_counts,
            )
            # noinspection PyTypeChecker
            register_metric(
                metric_name=metric_name + ".unexpected_rows",
                metric_domain_keys=metric_domain_keys,
                metric_value_keys=(*metric_value_keys, "result_format"),
                execution_engine=cls,
                metric_dependencies=(metric_name,),
                metric_provider=cls._column_map_rows,
            )
<<<<<<< HEAD

=======
>>>>>>> 63d607a0
            # noinspection PyTypeChecker
            register_metric(
                metric_name=metric_name + ".unexpected_index_list",
                metric_domain_keys=metric_domain_keys,
                metric_value_keys=(*metric_value_keys, "result_format"),
                execution_engine=cls,
                metric_dependencies=(metric_name,),
                metric_provider=cls._column_map_index,
            )
            return inner_func

        return outer

    def batch_resolve(
        self,
        resolve_batch: Iterable[Tuple[MetricEdgeKey, Callable, dict]],
        metrics: Dict[Tuple, Any] = None,
    ) -> dict:
        """This engine simply evaluates metrics one at a time."""
        if metrics is None:
            metrics = dict()
        for metric_to_resolve, metric_provider, metric_provider_kwargs in resolve_batch:
            metrics[metric_to_resolve.id] = metric_provider(
                self, **metric_provider_kwargs, metrics=metrics
            )
        return metrics

    def get_row_count(self):
        """Getter for Pandas Data Frame row count"""
        return self.dataframe.shape[0]

    def get_column_count(self):
        """Getter for Pandas Data Frame column count"""
        return self.dataframe.shape[1]

    def get_table_columns(self) -> List[str]:
        """Returns a list of table column names"""
        return list(self.dataframe.columns)

    def get_column_sum(self, column):
        """Returns the sum of a numerical column"""
        return self.dataframe[column].sum()

    def get_column_max(self, column, parse_strings_as_datetimes=False):
        """Returns the maximum value in a column"""
        temp_column = self.dataframe[column].dropna()
        if parse_strings_as_datetimes:
            temp_column = temp_column.map(parse)
        return temp_column.max()

    def get_column_min(self, column, parse_strings_as_datetimes=False):
        """Returns the minimum value in a column"""
        temp_column = self.dataframe[column].dropna()
        if parse_strings_as_datetimes:
            temp_column = temp_column.map(parse)
        return temp_column.min()

    def get_column_mean(self, column):
        """Returns column mean"""
        return self.dataframe[column].mean()

    def get_column_nonnull_count(self, column):
        """Returns number of non-null values in a column"""
        series = self.dataframe[column]
        null_indexes = series.isnull()
        nonnull_values = series[null_indexes == False]
        return len(nonnull_values)

    def get_column_value_counts(self, column, sort="value", collate=None):
        """Returns value counts for a column"""
        if sort not in ["value", "count", "none"]:
            raise ValueError("sort must be either 'value', 'count', or 'none'")
        if collate is not None:
            raise ValueError(
                "collate parameter is not supported in PandasExecutionEngine"
            )
        counts = self.dataframe[column].value_counts()
        if sort == "value":
            try:
                counts.sort_index(inplace=True)
            except TypeError:
                # Having values of multiple types in a object dtype column (e.g., strings and floats)
                # raises a TypeError when the sorting method performs comparisons.
                if self.dataframe[column].dtype == object:
                    counts.index = counts.index.astype(str)
                    counts.sort_index(inplace=True)
        elif sort == "counts":
            counts.sort_values(inplace=True)
        counts.name = "count"
        counts.index.name = "value"
        return counts

    def get_column_unique_count(self, column):
        """Returns the number of unique values in a column"""
        return self.dataframe.get_column_value_counts(column).shape[0]

    def get_column_modes(self, column):
        """Returns the mode of a column"""
        return list(self.dataframe[column].mode().values)

    def get_column_median(self, column):
        """Returns the median of a column"""
        return self.dataframe[column].median()

    def get_column_quantiles(self, column, quantiles, allow_relative_error=False):
        """Returns the column's quantiles as a lift using the "nearest" interpolation """
        if allow_relative_error is not False:
            raise ValueError(
                "PandasExecutionEngine does not support relative error in column quantiles."
            )
        return (
            self.dataframe[column].quantile(quantiles, interpolation="nearest").tolist()
        )

    def get_column_stdev(self, column):
        """Returns the Standard Deviation of a Column"""
        return self.dataframe[column].std()

    def get_column_hist(self, column, bins):
        """Returns value counts in given histogram bins for a given column as a list"""
        hist, bin_edges = np.histogram(self.dataframe[column], bins, density=False)
        return list(hist)

    def get_column_count_in_range(
        self, column, min_val=None, max_val=None, strict_min=False, strict_max=True
    ):
        """For a given column, checks how many values are in a given range"""
        # TODO this logic could probably go in the non-underscore version if we want to cache
        if min_val is None and max_val is None:
            raise ValueError("Must specify either min or max value")
        if min_val is not None and max_val is not None and min_val > max_val:
            raise ValueError("Min value must be <= to max value")

        result = self.dataframe[column]
        if min_val is not None:
            if strict_min:
                result = result[result > min_val]
            else:
                result = result[result >= min_val]
        if max_val is not None:
            if strict_max:
                result = result[result < max_val]
            else:
                result = result[result <= max_val]
        return len(result)

    ### Expectation methods ###

    @DocInherit
    @MetaPandasExecutionEngine.column_map_expectation
    def expect_column_values_to_be_unique(
        self,
        column,
        mostly=None,
        result_format=None,
        row_condition=None,
        condition_parser=None,
        include_config=True,
        catch_exceptions=None,
        meta=None,
    ):

        return ~column.duplicated(keep=False)

    @DocInherit
    @MetaPandasExecutionEngine.column_map_expectation
    def expect_column_values_to_not_be_null(
        self,
        column,
        mostly=None,
        result_format=None,
        row_condition=None,
        condition_parser=None,
        include_config=True,
        catch_exceptions=None,
        meta=None,
        include_nulls=True,
    ):

        return ~column.isnull()

    @DocInherit
    @MetaPandasExecutionEngine.column_map_expectation
    def expect_column_values_to_be_null(
        self,
        column,
        mostly=None,
        result_format=None,
        row_condition=None,
        condition_parser=None,
        include_config=True,
        catch_exceptions=None,
        meta=None,
    ):

        return column.isnull()

    @DocInherit
    def expect_column_values_to_be_of_type(
        self,
        column,
        type_,
        **kwargs
        # Since we've now received the default arguments *before* the expectation decorator, we need to
        # ensure we only pass what we actually received. Hence, we'll use kwargs
        # mostly=None,
        # result_format=None,
        # row_condition=None, condition_parser=None, include_config=None, catch_exceptions=None, meta=None
    ):
        """
        The pandas implementation of this expectation takes kwargs mostly, result_format, include_config,
        catch_exceptions, and meta as other expectations, however it declares **kwargs because it needs to
        be able to fork into either aggregate or map semantics depending on the column type (see below).

        In Pandas, columns *may* be typed, or they may be of the generic "object" type which can include rows with
        different storage types in the same column.

        To respect that implementation, the expect_column_values_to_be_of_type expectations will first attempt to
        use the column dtype information to determine whether the column is restricted to the provided type. If that
        is possible, then expect_column_values_to_be_of_type will return aggregate information including an
        observed_value, similarly to other backends.

        If it is not possible (because the column dtype is "object" but a more specific type was specified), then
        PandasExecutionEngine will use column map semantics: it will return map expectation results and
        check each value individually, which can be substantially slower.

        Unfortunately, the "object" type is also used to contain any string-type columns (including 'str' and
        numpy 'string_' (bytes)); consequently, it is not possible to test for string columns using aggregate semantics.
        """
        # Short-circuit if the dtype tells us; in that case use column-aggregate (vs map) semantics
        if (
            self.dataframe[column].dtype != "object"
            or type_ is None
            or type_ in ["object", "object_", "O"]
        ):
            res = self._expect_column_values_to_be_of_type__aggregate(
                column, type_, **kwargs
            )
            # Note: this logic is similar to the logic in _append_expectation for deciding when to overwrite an
            # existing expectation, but it should be definitely kept in sync

            # We do not need this bookkeeping if we are in an active validation:
            if self._active_validation:
                return res

            # First, if there is an existing expectation of this type, delete it. Then change the one we created to be
            # of the proper expectation_type
            existing_expectations = self._expectation_suite.find_expectation_indexes(
                ExpectationConfiguration(
                    expectation_type="expect_column_values_to_be_of_type",
                    kwargs={"column": column},
                )
            )
            if len(existing_expectations) == 1:
                self._expectation_suite.expectations.pop(existing_expectations[0])

            # Now, rename the expectation we just added
            new_expectations = self._expectation_suite.find_expectation_indexes(
                ExpectationConfiguration(
                    expectation_type="_expect_column_values_to_be_of_type__aggregate",
                    kwargs={"column": column},
                )
            )
            assert len(new_expectations) == 1
            old_config = self._expectation_suite.expectations[new_expectations[0]]
            new_config = ExpectationConfiguration(
                expectation_type="expect_column_values_to_be_of_type",
                kwargs=old_config.kwargs,
                meta=old_config.meta,
                success_on_last_run=old_config.success_on_last_run,
            )
            self._expectation_suite.expectations[new_expectations[0]] = new_config
        else:
            res = self._expect_column_values_to_be_of_type__map(column, type_, **kwargs)
            # Note: this logic is similar to the logic in _append_expectation for deciding when to overwrite an
            # existing expectation, but it should be definitely kept in sync

            # We do not need this bookkeeping if we are in an active validation:
            if self._active_validation:
                return res

            # First, if there is an existing expectation of this type, delete it. Then change the one we created to be
            # of the proper expectation_type
            existing_expectations = self._expectation_suite.find_expectation_indexes(
                ExpectationConfiguration(
                    expectation_type="expect_column_values_to_be_of_type",
                    kwargs={"column": column},
                )
            )
            if len(existing_expectations) == 1:
                self._expectation_suite.expectations.pop(existing_expectations[0])

            # Now, rename the expectation we just added
            new_expectations = self._expectation_suite.find_expectation_indexes(
                ExpectationConfiguration(
                    expectation_type="_expect_column_values_to_be_of_type__map",
                    kwargs={"column": column},
                )
            )
            assert len(new_expectations) == 1
            old_config = self._expectation_suite.expectations[new_expectations[0]]
            new_config = ExpectationConfiguration(
                expectation_type="expect_column_values_to_be_of_type",
                kwargs=old_config.kwargs,
                meta=old_config.meta,
                success_on_last_run=old_config.success_on_last_run,
            )
            self._expectation_suite.expectations[new_expectations[0]] = new_config

        return res

    @Validator.expectation(["column", "type_", "mostly"])
    def _expect_column_values_to_be_of_type__aggregate(
        self,
        column,
        type_,
        mostly=None,
        result_format=None,
        row_condition=None,
        condition_parser=None,
        include_config=True,
        catch_exceptions=None,
        meta=None,
    ):
        if mostly is not None:
            raise ValueError(
                "PandasExecutionEngine cannot support mostly for a column with a non-object dtype."
            )

        if type_ is None:
            success = True
        else:
            comp_types = []
            try:
                comp_types.append(np.dtype(type_).type)
            except TypeError:
                try:
                    pd_type = getattr(pd, type_)
                    if isinstance(pd_type, type):
                        comp_types.append(pd_type)
                except AttributeError:
                    pass

                try:
                    pd_type = getattr(pd.core.dtypes.dtypes, type_)
                    if isinstance(pd_type, type):
                        comp_types.append(pd_type)
                except AttributeError:
                    pass

            native_type = self._native_type_type_map(type_)
            if native_type is not None:
                comp_types.extend(native_type)
            success = self.dataframe[column].dtype.type in comp_types

        return {
            "success": success,
            "result": {"observed_value": self.dataframe[column].dtype.type.__name__},
        }

    @staticmethod
    def _native_type_type_map(type_):
        # We allow native python types in cases where the underlying type is "object":
        if type_.lower() == "none":
            return (type(None),)
        elif type_.lower() == "bool":
            return (bool,)
        elif type_.lower() in ["int", "long"]:
            return (int,)
        elif type_.lower() == "float":
            return (float,)
        elif type_.lower() == "bytes":
            return (bytes,)
        elif type_.lower() == "complex":
            return (complex,)
        elif type_.lower() in ["str", "string_types"]:
            return (str,)
        elif type_.lower() == "list":
            return (list,)
        elif type_.lower() == "dict":
            return (dict,)
        elif type_.lower() == "unicode":
            return None

    @MetaPandasExecutionEngine.column_map_expectation
    def _expect_column_values_to_be_of_type__map(
        self,
        column,
        type_,
        mostly=None,
        result_format=None,
        row_condition=None,
        condition_parser=None,
        include_config=True,
        catch_exceptions=None,
        meta=None,
    ):

        comp_types = []
        try:
            comp_types.append(np.dtype(type_).type)
        except TypeError:
            try:
                pd_type = getattr(pd, type_)
                if isinstance(pd_type, type):
                    comp_types.append(pd_type)
            except AttributeError:
                pass

            try:
                pd_type = getattr(pd.core.dtypes.dtypes, type_)
                if isinstance(pd_type, type):
                    comp_types.append(pd_type)
            except AttributeError:
                pass

        native_type = self._native_type_type_map(type_)
        if native_type is not None:
            comp_types.extend(native_type)

        if len(comp_types) < 1:
            raise ValueError("Unrecognized numpy/python type: %s" % type_)

        return column.map(lambda x: isinstance(x, tuple(comp_types)))

    @DocInherit
    def expect_column_values_to_be_in_type_list(
        self,
        column,
        type_list,
        **kwargs
        # Since we've now received the default arguments *before* the expectation decorator, we need to
        # ensure we only pass what we actually received. Hence, we'll use kwargs
        # mostly=None,
        # result_format = None,
        # row_condition=None, condition_parser=None, include_config=None, catch_exceptions=None, meta=None
    ):
        """
        The pandas implementation of this expectation takes kwargs mostly, result_format, include_config,
        catch_exceptions, and meta as other expectations, however it declares **kwargs because it needs to
        be able to fork into either aggregate or map semantics depending on the column type (see below).

        In Pandas, columns *may* be typed, or they may be of the generic "object" type which can include rows with
        different storage types in the same column.

        To respect that implementation, the expect_column_values_to_be_of_type expectations will first attempt to
        use the column dtype information to determine whether the column is restricted to the provided type. If that
        is possible, then expect_column_values_to_be_of_type will return aggregate information including an
        observed_value, similarly to other backends.

        If it is not possible (because the column dtype is "object" but a more specific type was specified), then
        PandasExecutionEngine will use column map semantics: it will return map expectation results and
        check each value individually, which can be substantially slower.

        Unfortunately, the "object" type is also used to contain any string-type columns (including 'str' and
        numpy 'string_' (bytes)); consequently, it is not possible to test for string columns using aggregate semantics.
        """
        # Short-circuit if the dtype tells us; in that case use column-aggregate (vs map) semantics
        if self.dataframe[column].dtype != "object" or type_list is None:
            res = self._expect_column_values_to_be_in_type_list__aggregate(
                column, type_list, **kwargs
            )
            # Note: this logic is similar to the logic in _append_expectation for deciding when to overwrite an
            # existing expectation, but it should be definitely kept in sync

            # We do not need this bookkeeping if we are in an active validation:
            if self._active_validation:
                return res

            # First, if there is an existing expectation of this type, delete it. Then change the one we created to be
            # of the proper expectation_type
            existing_expectations = self._expectation_suite.find_expectation_indexes(
                ExpectationConfiguration(
                    expectation_type="expect_column_values_to_be_in_type_list",
                    kwargs={"column": column},
                )
            )
            if len(existing_expectations) == 1:
                self._expectation_suite.expectations.pop(existing_expectations[0])

            new_expectations = self._expectation_suite.find_expectation_indexes(
                ExpectationConfiguration(
                    expectation_type="_expect_column_values_to_be_in_type_list__aggregate",
                    kwargs={"column": column},
                )
            )
            assert len(new_expectations) == 1
            old_config = self._expectation_suite.expectations[new_expectations[0]]
            new_config = ExpectationConfiguration(
                expectation_type="expect_column_values_to_be_in_type_list",
                kwargs=old_config.kwargs,
                meta=old_config.meta,
                success_on_last_run=old_config.success_on_last_run,
            )
            self._expectation_suite.expectations[new_expectations[0]] = new_config
        else:
            res = self._expect_column_values_to_be_in_type_list__map(
                column, type_list, **kwargs
            )
            # Note: this logic is similar to the logic in _append_expectation for deciding when to overwrite an
            # existing expectation, but it should be definitely kept in sync

            # We do not need this bookkeeping if we are in an active validation:
            if self._active_validation:
                return res

            # First, if there is an existing expectation of this type, delete it. Then change the one we created to be
            # of the proper expectation_type
            existing_expectations = self._expectation_suite.find_expectation_indexes(
                ExpectationConfiguration(
                    expectation_type="expect_column_values_to_be_in_type_list",
                    kwargs={"column": column},
                )
            )
            if len(existing_expectations) == 1:
                self._expectation_suite.expectations.pop(existing_expectations[0])

            # Now, rename the expectation we just added
            new_expectations = self._expectation_suite.find_expectation_indexes(
                ExpectationConfiguration(
                    expectation_type="_expect_column_values_to_be_in_type_list__map",
                    kwargs={"column": column},
                )
            )
            assert len(new_expectations) == 1
            old_config = self._expectation_suite.expectations[new_expectations[0]]
            new_config = ExpectationConfiguration(
                expectation_type="expect_column_values_to_be_in_type_list",
                kwargs=old_config.kwargs,
                meta=old_config.meta,
                success_on_last_run=old_config.success_on_last_run,
            )
            self._expectation_suite.expectations[new_expectations[0]] = new_config

        return res

    @Validator.expectation(["column", "type_list", "mostly"])
    def _expect_column_values_to_be_in_type_list__aggregate(
        self,
        column,
        type_list,
        mostly=None,
        result_format=None,
        row_condition=None,
        condition_parser=None,
        include_config=True,
        catch_exceptions=None,
        meta=None,
    ):
        if mostly is not None:
            raise ValueError(
                "PandasExecutionEngine cannot support mostly for a column with a non-object dtype."
            )

        if type_list is None:
            success = True
        else:
            comp_types = []
            for type_ in type_list:
                try:
                    comp_types.append(np.dtype(type_).type)
                except TypeError:
                    try:
                        pd_type = getattr(pd, type_)
                        if isinstance(pd_type, type):
                            comp_types.append(pd_type)
                    except AttributeError:
                        pass

                    try:
                        pd_type = getattr(pd.core.dtypes.dtypes, type_)
                        if isinstance(pd_type, type):
                            comp_types.append(pd_type)
                    except AttributeError:
                        pass

                native_type = self._native_type_type_map(type_)
                if native_type is not None:
                    comp_types.extend(native_type)

            success = self.dataframe[column].dtype.type in comp_types

        return {
            "success": success,
            "result": {"observed_value": self.dataframe[column].dtype.type.__name__},
        }

    @MetaPandasExecutionEngine.column_map_expectation
    def _expect_column_values_to_be_in_type_list__map(
        self,
        column,
        type_list,
        mostly=None,
        result_format=None,
        row_condition=None,
        condition_parser=None,
        include_config=True,
        catch_exceptions=None,
        meta=None,
    ):

        comp_types = []
        for type_ in type_list:
            try:
                comp_types.append(np.dtype(type_).type)
            except TypeError:
                try:
                    pd_type = getattr(pd, type_)
                    if isinstance(pd_type, type):
                        comp_types.append(pd_type)
                except AttributeError:
                    pass

                try:
                    pd_type = getattr(pd.core.dtypes.dtypes, type_)
                    if isinstance(pd_type, type):
                        comp_types.append(pd_type)
                except AttributeError:
                    pass

            native_type = self._native_type_type_map(type_)
            if native_type is not None:
                comp_types.extend(native_type)

        if len(comp_types) < 1:
            raise ValueError("No recognized numpy/python type in list: %s" % type_list)

        return column.map(lambda x: isinstance(x, tuple(comp_types)))

    @DocInherit
    @MetaPandasExecutionEngine.column_map_expectation
    def expect_column_values_to_be_in_set(
        self,
        column,
        value_set,
        mostly=None,
        parse_strings_as_datetimes=None,
        result_format=None,
        row_condition=None,
        condition_parser=None,
        include_config=True,
        catch_exceptions=None,
        meta=None,
    ):
        if value_set is None:
            # Vacuously true
            return np.ones(len(column), dtype=np.bool_)

        if parse_strings_as_datetimes:
            parsed_value_set = self._parse_value_set(value_set)
        else:
            parsed_value_set = value_set

        return column.isin(parsed_value_set)

    @DocInherit
    @MetaPandasExecutionEngine.column_map_expectation
    def expect_column_values_to_not_be_in_set(
        self,
        column,
        value_set,
        mostly=None,
        parse_strings_as_datetimes=None,
        result_format=None,
        row_condition=None,
        condition_parser=None,
        include_config=True,
        catch_exceptions=None,
        meta=None,
    ):
        if parse_strings_as_datetimes:
            parsed_value_set = self._parse_value_set(value_set)
        else:
            parsed_value_set = value_set

        return ~column.isin(parsed_value_set)

    @DocInherit
    @MetaPandasExecutionEngine.column_map_expectation
    def expect_column_values_to_be_between(
        self,
        column,
        min_value=None,
        max_value=None,
        strict_min=False,
        strict_max=False,  # tolerance=1e-9,
        parse_strings_as_datetimes=None,
        output_strftime_format=None,
        allow_cross_type_comparisons=None,
        mostly=None,
        row_condition=None,
        condition_parser=None,
        result_format=None,
        include_config=True,
        catch_exceptions=None,
        meta=None,
    ):
        if min_value is None and max_value is None:
            raise ValueError("min_value and max_value cannot both be None")

        # if strict_min and min_value:
        #     min_value += tolerance
        #
        # if strict_max and max_value:
        #     max_value -= tolerance

        if parse_strings_as_datetimes:
            # tolerance = timedelta(days=tolerance)
            if min_value:
                min_value = parse(min_value)

            if max_value:
                max_value = parse(max_value)

            try:
                temp_column = column.map(parse)
            except TypeError:
                temp_column = column

        else:
            temp_column = column

        if min_value is not None and max_value is not None and min_value > max_value:
            raise ValueError("min_value cannot be greater than max_value")

        def is_between(val):
            # TODO Might be worth explicitly defining comparisons between types (for example, between strings and ints).
            # Ensure types can be compared since some types in Python 3 cannot be logically compared.
            # print type(val), type(min_value), type(max_value), val, min_value, max_value

            if type(val) is None:
                return False

            if min_value is not None and max_value is not None:
                if allow_cross_type_comparisons:
                    try:
                        if strict_min and strict_max:
                            return (min_value < val) and (val < max_value)
                        elif strict_min:
                            return (min_value < val) and (val <= max_value)
                        elif strict_max:
                            return (min_value <= val) and (val < max_value)
                        else:
                            return (min_value <= val) and (val <= max_value)
                    except TypeError:
                        return False

                else:
                    if (isinstance(val, str) != isinstance(min_value, str)) or (
                        isinstance(val, str) != isinstance(max_value, str)
                    ):
                        raise TypeError(
                            "Column values, min_value, and max_value must either be None or of the same type."
                        )

                    if strict_min and strict_max:
                        return (min_value < val) and (val < max_value)
                    elif strict_min:
                        return (min_value < val) and (val <= max_value)
                    elif strict_max:
                        return (min_value <= val) and (val < max_value)
                    else:
                        return (min_value <= val) and (val <= max_value)

            elif min_value is None and max_value is not None:
                if allow_cross_type_comparisons:
                    try:
                        if strict_max:
                            return val < max_value
                        else:
                            return val <= max_value
                    except TypeError:
                        return False

                else:
                    if isinstance(val, str) != isinstance(max_value, str):
                        raise TypeError(
                            "Column values, min_value, and max_value must either be None or of the same type."
                        )

                    if strict_max:
                        return val < max_value
                    else:
                        return val <= max_value

            elif min_value is not None and max_value is None:
                if allow_cross_type_comparisons:
                    try:
                        if strict_min:
                            return min_value < val
                        else:
                            return min_value <= val
                    except TypeError:
                        return False

                else:
                    if isinstance(val, str) != isinstance(min_value, str):
                        raise TypeError(
                            "Column values, min_value, and max_value must either be None or of the same type."
                        )

                    if strict_min:
                        return min_value < val
                    else:
                        return min_value <= val

            else:
                return False

        return temp_column.map(is_between)

    @DocInherit
    @MetaPandasExecutionEngine.column_map_expectation
    def expect_column_values_to_be_increasing(
        self,
        column,
        strictly=None,
        parse_strings_as_datetimes=None,
        output_strftime_format=None,
        mostly=None,
        row_condition=None,
        condition_parser=None,
        result_format=None,
        include_config=True,
        catch_exceptions=None,
        meta=None,
    ):
        if parse_strings_as_datetimes:
            temp_column = column.map(parse)

            col_diff = temp_column.diff()

            # The first element is null, so it gets a bye and is always treated as True
            col_diff[0] = pd.Timedelta(1)

            if strictly:
                return col_diff > pd.Timedelta(0)
            else:
                return col_diff >= pd.Timedelta(0)

        else:
            col_diff = column.diff()
            # The first element is null, so it gets a bye and is always treated as True
            col_diff[col_diff.isnull()] = 1

            if strictly:
                return col_diff > 0
            else:
                return col_diff >= 0

    @DocInherit
    @MetaPandasExecutionEngine.column_map_expectation
    def expect_column_values_to_be_decreasing(
        self,
        column,
        strictly=None,
        parse_strings_as_datetimes=None,
        output_strftime_format=None,
        mostly=None,
        row_condition=None,
        condition_parser=None,
        result_format=None,
        include_config=True,
        catch_exceptions=None,
        meta=None,
    ):
        if parse_strings_as_datetimes:
            temp_column = column.map(parse)

            col_diff = temp_column.diff()

            # The first element is null, so it gets a bye and is always treated as True
            col_diff[0] = pd.Timedelta(-1)

            if strictly:
                return col_diff < pd.Timedelta(0)
            else:
                return col_diff <= pd.Timedelta(0)

        else:
            col_diff = column.diff()
            # The first element is null, so it gets a bye and is always treated as True
            col_diff[col_diff.isnull()] = -1

            if strictly:
                return col_diff < 0
            else:
                return col_diff <= 0

    @DocInherit
    @MetaPandasExecutionEngine.column_map_expectation
    def expect_column_value_lengths_to_be_between(
        self,
        column,
        min_value=None,
        max_value=None,
        mostly=None,
        row_condition=None,
        condition_parser=None,
        result_format=None,
        include_config=True,
        catch_exceptions=None,
        meta=None,
    ):

        if min_value is None and max_value is None:
            raise ValueError("min_value and max_value cannot both be None")

        # Assert that min_value and max_value are integers
        try:
            if min_value is not None and not float(min_value).is_integer():
                raise ValueError("min_value and max_value must be integers")

            if max_value is not None and not float(max_value).is_integer():
                raise ValueError("min_value and max_value must be integers")

        except ValueError:
            raise ValueError("min_value and max_value must be integers")

        column_lengths = column.astype(str).str.len()

        if min_value is not None and max_value is not None:
            return column_lengths.between(min_value, max_value)

        elif min_value is None and max_value is not None:
            return column_lengths <= max_value

        elif min_value is not None and max_value is None:
            return column_lengths >= min_value

        else:
            return False

    @DocInherit
    @MetaPandasExecutionEngine.column_map_expectation
    def expect_column_value_lengths_to_equal(
        self,
        column,
        value,
        mostly=None,
        result_format=None,
        row_condition=None,
        condition_parser=None,
        include_config=True,
        catch_exceptions=None,
        meta=None,
    ):
        return column.str.len() == value

    @DocInherit
    @MetaPandasExecutionEngine.column_map_expectation
    def expect_column_values_to_match_regex(
        self,
        column,
        regex,
        mostly=None,
        result_format=None,
        row_condition=None,
        condition_parser=None,
        include_config=True,
        catch_exceptions=None,
        meta=None,
    ):
        return column.astype(str).str.contains(regex)

    @DocInherit
    @MetaPandasExecutionEngine.column_map_expectation
    def expect_column_values_to_not_match_regex(
        self,
        column,
        regex,
        mostly=None,
        result_format=None,
        row_condition=None,
        condition_parser=None,
        include_config=True,
        catch_exceptions=None,
        meta=None,
    ):
        return ~column.astype(str).str.contains(regex)

    @DocInherit
    @MetaPandasExecutionEngine.column_map_expectation
    def expect_column_values_to_match_regex_list(
        self,
        column,
        regex_list,
        match_on="any",
        mostly=None,
        result_format=None,
        row_condition=None,
        condition_parser=None,
        include_config=True,
        catch_exceptions=None,
        meta=None,
    ):

        regex_matches = []
        for regex in regex_list:
            regex_matches.append(column.astype(str).str.contains(regex))
        regex_match_df = pd.concat(regex_matches, axis=1, ignore_index=True)

        if match_on == "any":
            return regex_match_df.any(axis="columns")
        elif match_on == "all":
            return regex_match_df.all(axis="columns")
        else:
            raise ValueError("match_on must be either 'any' or 'all'")

    @DocInherit
    @MetaPandasExecutionEngine.column_map_expectation
    def expect_column_values_to_not_match_regex_list(
        self,
        column,
        regex_list,
        mostly=None,
        result_format=None,
        row_condition=None,
        condition_parser=None,
        include_config=True,
        catch_exceptions=None,
        meta=None,
    ):
        regex_matches = []
        for regex in regex_list:
            regex_matches.append(column.astype(str).str.contains(regex))
        regex_match_df = pd.concat(regex_matches, axis=1, ignore_index=True)

        return ~regex_match_df.any(axis="columns")

    @DocInherit
    @MetaPandasExecutionEngine.column_map_expectation
    def expect_column_values_to_match_strftime_format(
        self,
        column,
        strftime_format,
        mostly=None,
        result_format=None,
        row_condition=None,
        condition_parser=None,
        include_config=True,
        catch_exceptions=None,
        meta=None,
    ):
        # Below is a simple validation that the provided format can both format and parse a datetime object.
        # %D is an example of a format that can format but not parse, e.g.
        try:
            datetime.datetime.strptime(
                datetime.datetime.strftime(datetime.datetime.now(), strftime_format),
                strftime_format,
            )
        except ValueError as e:
            raise ValueError("Unable to use provided strftime_format. " + str(e))

        def is_parseable_by_format(val):
            try:
                datetime.datetime.strptime(val, strftime_format)
                return True
            except TypeError:
                raise TypeError(
                    "Values passed to expect_column_values_to_match_strftime_format must be of type string.\nIf you want to validate a column of dates or timestamps, please call the expectation before converting from string format."
                )
            except ValueError:
                return False

        return column.map(is_parseable_by_format)

    @DocInherit
    @MetaPandasExecutionEngine.column_map_expectation
    def expect_column_values_to_be_dateutil_parseable(
        self,
        column,
        mostly=None,
        result_format=None,
        row_condition=None,
        condition_parser=None,
        include_config=True,
        catch_exceptions=None,
        meta=None,
    ):
        def is_parseable(val):
            try:
                if type(val) != str:
                    raise TypeError(
                        "Values passed to expect_column_values_to_be_dateutil_parseable must be of type string.\nIf you want to validate a column of dates or timestamps, please call the expectation before converting from string format."
                    )

                parse(val)
                return True

            except (ValueError, OverflowError):
                return False

        return column.map(is_parseable)

    @DocInherit
    @MetaPandasExecutionEngine.column_map_expectation
    def expect_column_values_to_be_json_parseable(
        self,
        column,
        mostly=None,
        result_format=None,
        row_condition=None,
        condition_parser=None,
        include_config=True,
        catch_exceptions=None,
        meta=None,
    ):
        def is_json(val):
            try:
                json.loads(val)
                return True
            except:
                return False

        return column.map(is_json)

    @DocInherit
    @MetaPandasExecutionEngine.column_map_expectation
    def expect_column_values_to_match_json_schema(
        self,
        column,
        json_schema,
        mostly=None,
        result_format=None,
        row_condition=None,
        condition_parser=None,
        include_config=True,
        catch_exceptions=None,
        meta=None,
    ):
        def matches_json_schema(val):
            try:
                val_json = json.loads(val)
                jsonschema.validate(val_json, json_schema)
                # jsonschema.validate raises an error if validation fails.
                # So if we make it this far, we know that the validation succeeded.
                return True
            except jsonschema.ValidationError:
                return False
            except jsonschema.SchemaError:
                raise
            except:
                raise

        return column.map(matches_json_schema)

    @DocInherit
    @MetaPandasExecutionEngine.column_aggregate_expectation
    def expect_column_parameterized_distribution_ks_test_p_value_to_be_greater_than(
        self,
        column,
        distribution,
        p_value=0.05,
        params=None,
        result_format=None,
        row_condition=None,
        condition_parser=None,
        include_config=True,
        catch_exceptions=None,
        meta=None,
    ):
        column = self.dataframe[column]

        if p_value <= 0 or p_value >= 1:
            raise ValueError("p_value must be between 0 and 1 exclusive")

        # Validate params
        try:
            validate_distribution_parameters(distribution=distribution, params=params)
        except ValueError as e:
            raise e

        # Format arguments for scipy.kstest
        if isinstance(params, dict):
            positional_parameters = _scipy_distribution_positional_args_from_dict(
                distribution, params
            )
        else:
            positional_parameters = params

        # K-S Test
        ks_result = stats.kstest(column, distribution, args=positional_parameters)

        return {
            "success": ks_result[1] >= p_value,
            "result": {
                "observed_value": ks_result[1],
                "details": {
                    "expected_params": positional_parameters,
                    "observed_ks_result": ks_result,
                },
            },
        }

    @DocInherit
    @MetaPandasExecutionEngine.column_aggregate_expectation
    def expect_column_bootstrapped_ks_test_p_value_to_be_greater_than(
        self,
        column,
        partition_object=None,
        p=0.05,
        bootstrap_samples=None,
        bootstrap_sample_size=None,
        result_format=None,
        row_condition=None,
        condition_parser=None,
        include_config=True,
        catch_exceptions=None,
        meta=None,
    ):
        column = self.dataframe[column]

        if not is_valid_continuous_partition_object(partition_object):
            raise ValueError("Invalid continuous partition object.")

        # TODO: consider changing this into a check that tail_weights does not exist exclusively, by moving this check into is_valid_continuous_partition_object
        if (partition_object["bins"][0] == -np.inf) or (
            partition_object["bins"][-1] == np.inf
        ):
            raise ValueError("Partition endpoints must be finite.")

        if (
            "tail_weights" in partition_object
            and np.sum(partition_object["tail_weights"]) > 0
        ):
            raise ValueError(
                "Partition cannot have tail weights -- endpoints must be finite."
            )

        test_cdf = np.append(np.array([0]), np.cumsum(partition_object["weights"]))

        def estimated_cdf(x):
            return np.interp(x, partition_object["bins"], test_cdf)

        if bootstrap_samples is None:
            bootstrap_samples = 1000

        if bootstrap_sample_size is None:
            # Sampling too many elements (or not bootstrapping) will make the test too sensitive to the fact that we've
            # compressed via a partition.

            # Sampling too few elements will make the test insensitive to significant differences, especially
            # for nonoverlapping ranges.
            bootstrap_sample_size = len(partition_object["weights"]) * 2

        results = [
            stats.kstest(
                np.random.choice(column, size=bootstrap_sample_size), estimated_cdf
            )[1]
            for _ in range(bootstrap_samples)
        ]

        test_result = (1 + sum(x >= p for x in results)) / (bootstrap_samples + 1)

        hist, bin_edges = np.histogram(column, partition_object["bins"])
        below_partition = len(np.where(column < partition_object["bins"][0])[0])
        above_partition = len(np.where(column > partition_object["bins"][-1])[0])

        # Expand observed partition to report, if necessary
        if below_partition > 0 and above_partition > 0:
            observed_bins = (
                [np.min(column)] + partition_object["bins"] + [np.max(column)]
            )
            observed_weights = np.concatenate(
                ([below_partition], hist, [above_partition])
            ) / len(column)
        elif below_partition > 0:
            observed_bins = [np.min(column)] + partition_object["bins"]
            observed_weights = np.concatenate(([below_partition], hist)) / len(column)
        elif above_partition > 0:
            observed_bins = partition_object["bins"] + [np.max(column)]
            observed_weights = np.concatenate((hist, [above_partition])) / len(column)
        else:
            observed_bins = partition_object["bins"]
            observed_weights = hist / len(column)

        observed_cdf_values = np.cumsum(observed_weights)

        return_obj = {
            "success": test_result > p,
            "result": {
                "observed_value": test_result,
                "details": {
                    "bootstrap_samples": bootstrap_samples,
                    "bootstrap_sample_size": bootstrap_sample_size,
                    "observed_partition": {
                        "bins": observed_bins,
                        "weights": observed_weights.tolist(),
                    },
                    "expected_partition": {
                        "bins": partition_object["bins"],
                        "weights": partition_object["weights"],
                    },
                    "observed_cdf": {
                        "x": observed_bins,
                        "cdf_values": [0] + observed_cdf_values.tolist(),
                    },
                    "expected_cdf": {
                        "x": partition_object["bins"],
                        "cdf_values": test_cdf.tolist(),
                    },
                },
            },
        }

        return return_obj

    @DocInherit
    @MetaPandasExecutionEngine.column_pair_map_expectation
    def expect_column_pair_values_to_be_equal(
        self,
        column_A,
        column_B,
        ignore_row_if="both_values_are_missing",
        result_format=None,
        row_condition=None,
        condition_parser=None,
        include_config=True,
        catch_exceptions=None,
        meta=None,
    ):
        return column_A == column_B

    @DocInherit
    @MetaPandasExecutionEngine.column_pair_map_expectation
    def expect_column_pair_values_A_to_be_greater_than_B(
        self,
        column_A,
        column_B,
        or_equal=None,
        parse_strings_as_datetimes=None,
        allow_cross_type_comparisons=None,
        ignore_row_if="both_values_are_missing",
        result_format=None,
        row_condition=None,
        condition_parser=None,
        include_config=True,
        catch_exceptions=None,
        meta=None,
    ):
        # FIXME
        if allow_cross_type_comparisons == True:
            raise NotImplementedError

        if parse_strings_as_datetimes:
            temp_column_A = column_A.map(parse)
            temp_column_B = column_B.map(parse)

        else:
            temp_column_A = column_A
            temp_column_B = column_B

        if or_equal == True:
            return temp_column_A >= temp_column_B
        else:
            return temp_column_A > temp_column_B

    @DocInherit
    @MetaPandasExecutionEngine.column_pair_map_expectation
    def expect_column_pair_values_to_be_in_set(
        self,
        column_A,
        column_B,
        value_pairs_set,
        ignore_row_if="both_values_are_missing",
        result_format=None,
        row_condition=None,
        condition_parser=None,
        include_config=True,
        catch_exceptions=None,
        meta=None,
    ):
        if value_pairs_set is None:
            # vacuously true
            return np.ones(len(column_A), dtype=np.bool_)

        temp_df = pd.DataFrame({"A": column_A, "B": column_B})
        value_pairs_set = {(x, y) for x, y in value_pairs_set}

        results = []
        for i, t in temp_df.iterrows():
            if pd.isnull(t["A"]):
                a = None
            else:
                a = t["A"]

            if pd.isnull(t["B"]):
                b = None
            else:
                b = t["B"]

            results.append((a, b) in value_pairs_set)

        return pd.Series(results, temp_df.index)

    @DocInherit
    @MetaPandasExecutionEngine.multicolumn_map_expectation
    def expect_multicolumn_values_to_be_unique(
        self,
        column_list,
        ignore_row_if="all_values_are_missing",
        result_format=None,
        row_condition=None,
        condition_parser=None,
        include_config=True,
        catch_exceptions=None,
        meta=None,
    ):
        threshold = len(column_list.columns)
        # Do not dropna here, since we have separately dealt with na in decorator
        return column_list.nunique(dropna=False, axis=1) >= threshold<|MERGE_RESOLUTION|>--- conflicted
+++ resolved
@@ -1018,10 +1018,6 @@
                 metric_dependencies=(metric_name,),
                 metric_provider=cls._column_map_rows,
             )
-<<<<<<< HEAD
-
-=======
->>>>>>> 63d607a0
             # noinspection PyTypeChecker
             register_metric(
                 metric_name=metric_name + ".unexpected_index_list",

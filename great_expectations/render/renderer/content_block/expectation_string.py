# -*- coding: utf-8 -*-
import copy
import json

import altair as alt
import pandas as pd
<<<<<<< HEAD

=======
>>>>>>> fb1b1ce7
from great_expectations.render.renderer.content_block.content_block import (
    ContentBlockRenderer,
)
from great_expectations.render.types import (
    RenderedGraphContent,
    RenderedStringTemplateContent,
)
from great_expectations.render.util import num_to_str, ordinal


def substitute_none_for_missing(kwargs, kwarg_list):
    """Utility function to plug Nones in when optional parameters are not specified in expectation kwargs.

    Example:
        Input:
            kwargs={"a":1, "b":2},
            kwarg_list=["c", "d"]

        Output: {"a":1, "b":2, "c": None, "d": None}

    This is helpful for standardizing the input objects for rendering functions.
    The alternative is lots of awkward `if "some_param" not in kwargs or kwargs["some_param"] == None:` clauses in renderers.
    """

    new_kwargs = copy.deepcopy(kwargs)
    for kwarg in kwarg_list:
        if kwarg not in new_kwargs:
            new_kwargs[kwarg] = None
    return new_kwargs


class ExpectationStringRenderer(ContentBlockRenderer):
    @classmethod
    def _missing_content_block_fn(
        cls, expectation, styling=None, include_column_name=True
    ):
        return [
            RenderedStringTemplateContent(
                **{
                    "content_block_type": "string_template",
                    "styling": {"parent": {"classes": ["alert", "alert-warning"]}},
                    "string_template": {
                        "template": "$expectation_type(**$kwargs)",
                        "params": {
                            "expectation_type": expectation.expectation_type,
                            "kwargs": expectation.kwargs,
                        },
                        "styling": {
                            "params": {
                                "expectation_type": {
                                    "classes": ["badge", "badge-warning"],
                                }
                            }
                        },
                    },
                }
            )
        ]

    @classmethod
    def expect_column_to_exist(
        cls, expectation, styling=None, include_column_name=True
    ):
        params = substitute_none_for_missing(
            expectation.kwargs, ["column", "column_index"],
        )

        if params["column_index"] is None:
            if include_column_name:
                template_str = "$column is a required field."
            else:
                template_str = "is a required field."
        else:
            params["column_indexth"] = ordinal(params["column_index"])
            if include_column_name:
                template_str = "$column must be the $column_indexth field"
            else:
                template_str = "must be the $column_indexth field"

        return [
            RenderedStringTemplateContent(
                **{
                    "content_block_type": "string_template",
                    "string_template": {
                        "template": template_str,
                        "params": params,
                        "styling": styling,
                    },
                }
            )
        ]

    @classmethod
    def expect_column_unique_value_count_to_be_between(
        cls, expectation, styling=None, include_column_name=True
    ):
        params = substitute_none_for_missing(
            expectation.kwargs, ["column", "min_value", "max_value", "mostly"],
        )

        if (params["min_value"] is None) and (params["max_value"] is None):
            template_str = "may have any number of unique values."
        else:
            if params["mostly"] is not None:
                params["mostly_pct"] = num_to_str(
                    params["mostly"] * 100, precision=15, no_scientific=True
                )
                # params["mostly_pct"] = "{:.14f}".format(params["mostly"]*100).rstrip("0").rstrip(".")
                if params["min_value"] is None:
                    template_str = "must have fewer than $max_value unique values, at least $mostly_pct % of the time."
                elif params["max_value"] is None:
                    template_str = "must have more than $min_value unique values, at least $mostly_pct % of the time."
                else:
                    template_str = "must have between $min_value and $max_value unique values, at least $mostly_pct % of the time."
            else:
                if params["min_value"] is None:
                    template_str = "must have fewer than $max_value unique values."
                elif params["max_value"] is None:
                    template_str = "must have more than $min_value unique values."
                else:
                    template_str = (
                        "must have between $min_value and $max_value unique values."
                    )

        if include_column_name:
            template_str = "$column " + template_str

        return [
            RenderedStringTemplateContent(
                **{
                    "content_block_type": "string_template",
                    "string_template": {
                        "template": template_str,
                        "params": params,
                        "styling": styling,
                    },
                }
            )
        ]

    # NOTE: This method is a pretty good example of good usage of `params`.
    @classmethod
    def expect_column_values_to_be_between(
        cls, expectation, styling=None, include_column_name=True
    ):
        params = substitute_none_for_missing(
            expectation.kwargs, ["column", "min_value", "max_value", "mostly"]
        )

        template_str = ""
        if (params["min_value"] is None) and (params["max_value"] is None):
            template_str += "may have any numerical value."
        else:
            if params["mostly"] is not None:
                params["mostly_pct"] = num_to_str(
                    params["mostly"] * 100, precision=15, no_scientific=True
                )
                # params["mostly_pct"] = "{:.14f}".format(params["mostly"]*100).rstrip("0").rstrip(".")
                if params["min_value"] is not None and params["max_value"] is not None:
                    template_str += (
                        "values must be between $min_value and $max_value, "
                        "at least $mostly_pct % of the time."
                    )

                elif params["min_value"] is None:
                    template_str += "values must be less than $max_value, at least $mostly_pct % of the time."

                elif params["max_value"] is None:
                    template_str += "values must be less than $max_value, at least $mostly_pct % of the time."
            else:
                if params["min_value"] is not None and params["max_value"] is not None:
                    template_str += (
                        "values must always be between $min_value and $max_value."
                    )

                elif params["min_value"] is None:
                    template_str += "values must always be less than $max_value."

                elif params["max_value"] is None:
                    template_str += "values must always be more than $min_value."

        if include_column_name:
            template_str = "$column " + template_str

        return [
            RenderedStringTemplateContent(
                **{
                    "content_block_type": "string_template",
                    "string_template": {
                        "template": template_str,
                        "params": params,
                        "styling": styling,
                    },
                }
            )
        ]

    @classmethod
    def expect_column_pair_values_A_to_be_greater_than_B(
        cls, expectation, styling=None, include_column_name=True
    ):
        params = substitute_none_for_missing(
            expectation.kwargs,
            [
                "column_A",
                "column_B",
                "parse_strings_as_datetimes",
                "ignore_row_if",
                "mostly",
                "or_equal",
            ],
        )

        if (params["column_A"] is None) or (params["column_B"] is None):
            template_str = "$column has a bogus `expect_column_pair_values_A_to_be_greater_than_B` expectation."

        if params["mostly"] is None:
            if params["or_equal"] in [None, False]:
                template_str = "Values in $column_A must always be greater than those in $column_B."
            else:
                template_str = "Values in $column_A must always be greater than or equal to those in $column_B."
        else:
            params["mostly_pct"] = num_to_str(
                params["mostly"] * 100, precision=15, no_scientific=True
            )
            # params["mostly_pct"] = "{:.14f}".format(params["mostly"]*100).rstrip("0").rstrip(".")
            if params["or_equal"] in [None, False]:
                template_str = "Values in $column_A must be greater than those in $column_B, at least $mostly_pct % of the time."
            else:
                template_str = "Values in $column_A must be greater than or equal to those in $column_B, at least $mostly_pct % of the time."

        if params.get("parse_strings_as_datetimes"):
            template_str += " Values should be parsed as datetimes."

        return [
            RenderedStringTemplateContent(
                **{
                    "content_block_type": "string_template",
                    "string_template": {
                        "template": template_str,
                        "params": params,
                        "styling": styling,
                    },
                }
            )
        ]

    @classmethod
    def expect_column_pair_values_to_be_equal(
        cls, expectation, styling=None, include_column_name=True
    ):
        params = substitute_none_for_missing(
            expectation.kwargs, ["column_A", "column_B", "ignore_row_if", "mostly",]
        )

        # NOTE: This renderer doesn't do anything with "ignore_row_if"

        if (params["column_A"] is None) or (params["column_B"] is None):
            template_str = " unrecognized kwargs for expect_column_pair_values_to_be_equal: missing column."

        if params["mostly"] is None:
            template_str = "Values in $column_A and $column_B must always be equal."
        else:
            params["mostly_pct"] = num_to_str(
                params["mostly"] * 100, precision=15, no_scientific=True
            )
            # params["mostly_pct"] = "{:.14f}".format(params["mostly"]*100).rstrip("0").rstrip(".")
            template_str = "Values in $column_A and $column_B must be equal, at least $mostly_pct % of the time."

        return [
            RenderedStringTemplateContent(
                **{
                    "content_block_type": "string_template",
                    "string_template": {
                        "template": template_str,
                        "params": params,
                        "styling": styling,
                    },
                }
            )
        ]

    @classmethod
    def expect_table_columns_to_match_ordered_list(
        cls, expectation, styling=None, include_column_name=True
    ):
        params = substitute_none_for_missing(expectation.kwargs, ["column_list"])

        if params["column_list"] is None:
            template_str = "Must have a list of columns in a specific order, but that order is not specified."

        else:
            template_str = "Must have these columns in this order: "
            for idx in range(len(params["column_list"]) - 1):
                template_str += "$column_list_" + str(idx) + ", "
                params["column_list_" + str(idx)] = params["column_list"][idx]

            last_idx = len(params["column_list"]) - 1
            template_str += "$column_list_" + str(last_idx)
            params["column_list_" + str(last_idx)] = params["column_list"][last_idx]

        return [
            RenderedStringTemplateContent(
                **{
                    "content_block_type": "string_template",
                    "string_template": {
                        "template": template_str,
                        "params": params,
                        "styling": styling,
                    },
                }
            )
        ]

    @classmethod
    def expect_multicolumn_values_to_be_unique(
        cls, expectation, styling=None, include_column_name=True
    ):
        params = substitute_none_for_missing(
            expectation.kwargs, ["column_list", "ignore_row_if"]
        )

        template_str = "Values must always be unique across columns: "
        for idx in range(len(params["column_list"]) - 1):
            template_str += "$column_list_" + str(idx) + ", "
            params["column_list_" + str(idx)] = params["column_list"][idx]

        last_idx = len(params["column_list"]) - 1
        template_str += "$column_list_" + str(last_idx)
        params["column_list_" + str(last_idx)] = params["column_list"][last_idx]

        return [
            RenderedStringTemplateContent(
                **{
                    "content_block_type": "string_template",
                    "string_template": {
                        "template": template_str,
                        "params": params,
                        "styling": styling,
                    },
                }
            )
        ]

    @classmethod
    def expect_table_column_count_to_equal(
        cls, expectation, styling=None, include_column_name=True
    ):
        params = substitute_none_for_missing(expectation.kwargs, ["value"])
        template_str = "Must have exactly $value columns."
        return [
            RenderedStringTemplateContent(
                **{
                    "content_block_type": "string_template",
                    "string_template": {
                        "template": template_str,
                        "params": params,
                        "styling": styling,
                    },
                }
            )
        ]

    @classmethod
    def expect_table_column_count_to_be_between(
        cls, expectation, styling=None, include_column_name=True
    ):
        params = substitute_none_for_missing(
            expectation.kwargs, ["min_value", "max_value"]
        )
        if params["min_value"] is None and params["max_value"] is None:
            template_str = "May have any number of columns."
        else:
            if params["min_value"] is not None and params["max_value"] is not None:
                template_str = "Must have between $min_value and $max_value columns."
            elif params["min_value"] is None:
                template_str = "Must have less than than $max_value columns."
            elif params["max_value"] is None:
                template_str = "Must have more than $min_value columns."
        return [
            RenderedStringTemplateContent(
                **{
                    "content_block_type": "string_template",
                    "string_template": {
                        "template": template_str,
                        "params": params,
                        "styling": styling,
                    },
                }
            )
        ]

    @classmethod
    def expect_table_row_count_to_be_between(
        cls, expectation, styling=None, include_column_name=True
    ):
        params = substitute_none_for_missing(
            expectation.kwargs, ["min_value", "max_value"]
        )

        if params["min_value"] is None and params["max_value"] is None:
            template_str = "May have any number of rows."
        else:
            if params["min_value"] is not None and params["max_value"] is not None:
                template_str = "Must have between $min_value and $max_value rows."
            elif params["min_value"] is None:
                template_str = "Must have less than than $max_value rows."
            elif params["max_value"] is None:
                template_str = "Must have more than $min_value rows."

        return [
            RenderedStringTemplateContent(
                **{
                    "content_block_type": "string_template",
                    "string_template": {
                        "template": template_str,
                        "params": params,
                        "styling": styling,
                    },
                }
            )
        ]

    @classmethod
    def expect_table_row_count_to_equal(
        cls, expectation, styling=None, include_column_name=True
    ):
        params = substitute_none_for_missing(expectation.kwargs, ["value"])
        template_str = "Must have exactly $value rows."

        return [
            RenderedStringTemplateContent(
                **{
                    "content_block_type": "string_template",
                    "string_template": {
                        "template": template_str,
                        "params": params,
                        "styling": styling,
                    },
                }
            )
        ]

    @classmethod
    def expect_column_distinct_values_to_be_in_set(
        cls, expectation, styling=None, include_column_name=True
    ):
        params = substitute_none_for_missing(
            expectation.kwargs, ["column", "value_set"],
        )

        if params["value_set"] is None or len(params["value_set"]) == 0:

            if include_column_name:
                template_str = "$column distinct values must belong to this set: [ ]"
            else:
                template_str = "distinct values must belong to a set, but that set is not specified."

        else:

            for i, v in enumerate(params["value_set"]):
                params["v__" + str(i)] = v
            values_string = " ".join(
                ["$v__" + str(i) for i, v in enumerate(params["value_set"])]
            )

            if include_column_name:
                template_str = (
                    "$column distinct values must belong to this set: "
                    + values_string
                    + "."
                )
            else:
                template_str = (
                    "distinct values must belong to this set: " + values_string + "."
                )

        return [
            RenderedStringTemplateContent(
                **{
                    "content_block_type": "string_template",
                    "string_template": {
                        "template": template_str,
                        "params": params,
                        "styling": styling,
                    },
                }
            )
        ]

    @classmethod
    def expect_column_values_to_not_be_null(
        cls, expectation, styling=None, include_column_name=True
    ):
        params = substitute_none_for_missing(expectation.kwargs, ["column", "mostly"],)

        if params["mostly"] is not None:
            params["mostly_pct"] = num_to_str(
                params["mostly"] * 100, precision=15, no_scientific=True
            )
            # params["mostly_pct"] = "{:.14f}".format(params["mostly"]*100).rstrip("0").rstrip(".")
            if include_column_name:
                template_str = "$column values must not be null, at least $mostly_pct % of the time."
            else:
                template_str = (
                    "values must not be null, at least $mostly_pct % of the time."
                )
        else:
            if include_column_name:
                template_str = "$column values must never be null."
            else:
                template_str = "values must never be null."

        return [
            RenderedStringTemplateContent(
                **{
                    "content_block_type": "string_template",
                    "string_template": {
                        "template": template_str,
                        "params": params,
                        "styling": styling,
                    },
                }
            )
        ]

    @classmethod
    def expect_column_values_to_be_null(
        cls, expectation, styling=None, include_column_name=True
    ):
        params = substitute_none_for_missing(expectation.kwargs, ["column", "mostly"])

        if params["mostly"] is not None:
            params["mostly_pct"] = num_to_str(
                params["mostly"] * 100, precision=15, no_scientific=True
            )
            # params["mostly_pct"] = "{:.14f}".format(params["mostly"]*100).rstrip("0").rstrip(".")
            template_str = "values must be null, at least $mostly_pct % of the time."
        else:
            template_str = "values must be null."

        if include_column_name:
            template_str = "$column " + template_str

        return [
            RenderedStringTemplateContent(
                **{
                    "content_block_type": "string_template",
                    "string_template": {
                        "template": template_str,
                        "params": params,
                        "styling": styling,
                    },
                }
            )
        ]

    @classmethod
    def expect_column_values_to_be_of_type(
        cls, expectation, styling=None, include_column_name=True
    ):
        params = substitute_none_for_missing(
            expectation.kwargs, ["column", "type_", "mostly"]
        )

        if params["mostly"] is not None:
            params["mostly_pct"] = num_to_str(
                params["mostly"] * 100, precision=15, no_scientific=True
            )
            # params["mostly_pct"] = "{:.14f}".format(params["mostly"]*100).rstrip("0").rstrip(".")
            template_str = (
                "values must be of type $type_, at least $mostly_pct % of the time."
            )
        else:
            template_str = "values must be of type $type_."

        if include_column_name:
            template_str = "$column " + template_str

        return [
            RenderedStringTemplateContent(
                **{
                    "content_block_type": "string_template",
                    "string_template": {
                        "template": template_str,
                        "params": params,
                        "styling": styling,
                    },
                }
            )
        ]

    @classmethod
    def expect_column_values_to_be_in_type_list(
        cls, expectation, styling=None, include_column_name=True
    ):
        params = substitute_none_for_missing(
            expectation.kwargs, ["column", "type_list", "mostly"],
        )

        if params["type_list"] is not None:
            for i, v in enumerate(params["type_list"]):
                params["v__" + str(i)] = v
            values_string = " ".join(
                ["$v__" + str(i) for i, v in enumerate(params["type_list"])]
            )

            if params["mostly"] is not None:
                params["mostly_pct"] = num_to_str(
                    params["mostly"] * 100, precision=15, no_scientific=True
                )
                # params["mostly_pct"] = "{:.14f}".format(params["mostly"]*100).rstrip("0").rstrip(".")
                if include_column_name:
                    template_str = (
                        "$column value types must belong to this set: "
                        + values_string
                        + ", at least $mostly_pct % of the time."
                    )
                else:
                    template_str = (
                        "value types must belong to this set: "
                        + values_string
                        + ", at least $mostly_pct % of the time."
                    )
            else:
                if include_column_name:
                    template_str = (
                        "$column value types must belong to this set: "
                        + values_string
                        + "."
                    )
                else:
                    template_str = (
                        "value types must belong to this set: " + values_string + "."
                    )
        else:
            if include_column_name:
                template_str = "$column value types may be any value, but observed value will be reported"
            else:
                template_str = (
                    "value types may be any value, but observed value will be reported"
                )

        return [
            RenderedStringTemplateContent(
                **{
                    "content_block_type": "string_template",
                    "string_template": {
                        "template": template_str,
                        "params": params,
                        "styling": styling,
                    },
                }
            )
        ]

    @classmethod
    def expect_column_values_to_be_in_set(
        cls, expectation, styling=None, include_column_name=True
    ):
        params = substitute_none_for_missing(
            expectation.kwargs,
            ["column", "value_set", "mostly", "parse_strings_as_datetimes"],
        )

        if params["value_set"] is None or len(params["value_set"]) == 0:
            values_string = "[ ]"
        else:
            for i, v in enumerate(params["value_set"]):
                params["v__" + str(i)] = v

            values_string = " ".join(
                ["$v__" + str(i) for i, v in enumerate(params["value_set"])]
            )

        template_str = "values must belong to this set: " + values_string

        if params["mostly"] is not None:
            params["mostly_pct"] = num_to_str(
                params["mostly"] * 100, precision=15, no_scientific=True
            )
            # params["mostly_pct"] = "{:.14f}".format(params["mostly"]*100).rstrip("0").rstrip(".")
            template_str += ", at least $mostly_pct % of the time."
        else:
            template_str += "."

        if params.get("parse_strings_as_datetimes"):
            template_str += " Values should be parsed as datetimes."

        if include_column_name:
            template_str = "$column " + template_str

        return [
            RenderedStringTemplateContent(
                **{
                    "content_block_type": "string_template",
                    "string_template": {
                        "template": template_str,
                        "params": params,
                        "styling": styling,
                    },
                }
            )
        ]

    @classmethod
    def expect_column_values_to_not_be_in_set(
        cls, expectation, styling=None, include_column_name=True
    ):
        params = substitute_none_for_missing(
            expectation.kwargs,
            ["column", "value_set", "mostly", "parse_strings_as_datetimes"],
        )

        if params["value_set"] is None or len(params["value_set"]) == 0:
            values_string = "[ ]"
        else:
            for i, v in enumerate(params["value_set"]):
                params["v__" + str(i)] = v

            values_string = " ".join(
                ["$v__" + str(i) for i, v in enumerate(params["value_set"])]
            )

        template_str = "values must not belong to this set: " + values_string

        if params["mostly"] is not None:
            params["mostly_pct"] = num_to_str(
                params["mostly"] * 100, precision=15, no_scientific=True
            )
            # params["mostly_pct"] = "{:.14f}".format(params["mostly"]*100).rstrip("0").rstrip(".")
            template_str += ", at least $mostly_pct % of the time."
        else:
            template_str += "."

        if params.get("parse_strings_as_datetimes"):
            template_str += " Values should be parsed as datetimes."

        if include_column_name:
            template_str = "$column"

        return [
            RenderedStringTemplateContent(
                **{
                    "content_block_type": "string_template",
                    "string_template": {
                        "template": template_str,
                        "params": params,
                        "styling": styling,
                    },
                }
            )
        ]

    @classmethod
    def expect_column_proportion_of_unique_values_to_be_between(
        cls, expectation, styling=None, include_column_name=True
    ):
        params = substitute_none_for_missing(
            expectation.kwargs, ["column", "min_value", "max_value"],
        )

        if params["min_value"] is None and params["max_value"] is None:
            template_str = "may have any fraction of unique values."
        else:
            if params["min_value"] is None:
                template_str = "fraction of unique values must be less than $max_value."
            elif params["max_value"] is None:
                template_str = "fraction of unique values must be at least $min_value."
            else:
                if params["min_value"] != params["max_value"]:
                    template_str = "fraction of unique values must be between $min_value and $max_value."
                else:
                    template_str = (
                        "fraction of unique values must be exactly $min_value."
                    )

        if include_column_name:
            template_str = "$column " + template_str

        return [
            RenderedStringTemplateContent(
                **{
                    "content_block_type": "string_template",
                    "string_template": {
                        "template": template_str,
                        "params": params,
                        "styling": styling,
                    },
                }
            )
        ]

    # TODO: test parse_strings_as_datetimes
    @classmethod
    def expect_column_values_to_be_increasing(
        cls, expectation, styling=None, include_column_name=True
    ):
        params = substitute_none_for_missing(
            expectation.kwargs,
            ["column", "strictly", "mostly", "parse_strings_as_datetimes"],
        )

        if params.get("strictly"):
            template_str = "values must be strictly greater than previous values"
        else:
            template_str = "values must be greater than or equal to previous values"

        if params["mostly"] is not None:
            params["mostly_pct"] = num_to_str(
                params["mostly"] * 100, precision=15, no_scientific=True
            )
            # params["mostly_pct"] = "{:.14f}".format(params["mostly"]*100).rstrip("0").rstrip(".")
            template_str += ", at least $mostly_pct % of the time."
        else:
            template_str += "."

        if params.get("parse_strings_as_datetimes"):
            template_str += " Values should be parsed as datetimes."

        if include_column_name:
            template_str = "$column " + template_str

        return [
            RenderedStringTemplateContent(
                **{
                    "content_block_type": "string_template",
                    "string_template": {
                        "template": template_str,
                        "params": params,
                        "styling": styling,
                    },
                }
            )
        ]

    # TODO: test parse_strings_as_datetimes
    @classmethod
    def expect_column_values_to_be_decreasing(
        cls, expectation, styling=None, include_column_name=True
    ):
        params = substitute_none_for_missing(
            expectation.kwargs,
            ["column", "strictly", "mostly", "parse_strings_as_datetimes"],
        )

        if params.get("strictly"):
            template_str = "values must be strictly less than previous values"
        else:
            template_str = "values must be less than or equal to previous values"

        if params["mostly"] is not None:
            params["mostly_pct"] = num_to_str(
                params["mostly"] * 100, precision=15, no_scientific=True
            )
            # params["mostly_pct"] = "{:.14f}".format(params["mostly"]*100).rstrip("0").rstrip(".")
            template_str += ", at least $mostly_pct % of the time."
        else:
            template_str += "."

        if params.get("parse_strings_as_datetimes"):
            template_str += " Values should be parsed as datetimes."

        if include_column_name:
            template_str = "$column " + template_str

        return [
            RenderedStringTemplateContent(
                **{
                    "content_block_type": "string_template",
                    "string_template": {
                        "template": template_str,
                        "params": params,
                        "styling": styling,
                    },
                }
            )
        ]

    @classmethod
    def expect_column_value_lengths_to_be_between(
        cls, expectation, styling=None, include_column_name=True
    ):
        params = substitute_none_for_missing(
            expectation.kwargs, ["column", "min_value", "max_value", "mostly"],
        )

        if (params["min_value"] is None) and (params["max_value"] is None):
            template_str = "values may have any length."
        else:
            if params["mostly"] is not None:
                params["mostly_pct"] = num_to_str(
                    params["mostly"] * 100, precision=15, no_scientific=True
                )
                # params["mostly_pct"] = "{:.14f}".format(params["mostly"]*100).rstrip("0").rstrip(".")
                if params["min_value"] is not None and params["max_value"] is not None:
                    template_str = "values must be between $min_value and $max_value characters long, at least $mostly_pct % of the time."

                elif params["min_value"] is None:
                    template_str = "values must be less than $max_value characters long, at least $mostly_pct % of the time."

                elif params["max_value"] is None:
                    template_str = "values must be more than $min_value characters long, at least $mostly_pct % of the time."
            else:
                if params["min_value"] is not None and params["max_value"] is not None:
                    template_str = "values must always be between $min_value and $max_value characters long."

                elif params["min_value"] is None:
                    template_str = (
                        "values must always be less than $max_value characters long."
                    )

                elif params["max_value"] is None:
                    template_str = (
                        "values must always be more than $min_value characters long."
                    )

        if include_column_name:
            template_str = "$column " + template_str

        return [
            RenderedStringTemplateContent(
                **{
                    "content_block_type": "string_template",
                    "string_template": {
                        "template": template_str,
                        "params": params,
                        "styling": styling,
                    },
                }
            )
        ]

    @classmethod
    def expect_column_value_lengths_to_equal(
        cls, expectation, styling=None, include_column_name=True
    ):
        params = substitute_none_for_missing(
            expectation.kwargs, ["column", "value", "mostly"]
        )

        if params.get("value") is None:
            template_str = "values may have any length."
        else:
            template_str = "values must be $value characters long"
            if params["mostly"] is not None:
                params["mostly_pct"] = num_to_str(
                    params["mostly"] * 100, precision=15, no_scientific=True
                )
                # params["mostly_pct"] = "{:.14f}".format(params["mostly"]*100).rstrip("0").rstrip(".")
                template_str += ", at least $mostly_pct % of the time."
            else:
                template_str += "."

        if include_column_name:
            template_str = "$column " + template_str

        return [
            RenderedStringTemplateContent(
                **{
                    "content_block_type": "string_template",
                    "string_template": {
                        "template": template_str,
                        "params": params,
                        "styling": styling,
                    },
                }
            )
        ]

    @classmethod
    def expect_column_values_to_match_regex(
        cls, expectation, styling=None, include_column_name=True
    ):
        params = substitute_none_for_missing(
            expectation.kwargs, ["column", "regex", "mostly"]
        )

        if not params.get("regex"):
            template_str = (
                "values must match a regular expression but none was specified."
            )
        else:
            template_str = "values must match this regular expression: $regex"
            if params["mostly"] is not None:
                params["mostly_pct"] = num_to_str(
                    params["mostly"] * 100, precision=15, no_scientific=True
                )
                # params["mostly_pct"] = "{:.14f}".format(params["mostly"]*100).rstrip("0").rstrip(".")
                template_str += ", at least $mostly_pct % of the time."
            else:
                template_str += "."

        if include_column_name:
            template_str = "$column " + template_str

        return [
            RenderedStringTemplateContent(
                **{
                    "content_block_type": "string_template",
                    "string_template": {
                        "template": template_str,
                        "params": params,
                        "styling": styling,
                    },
                }
            )
        ]

    @classmethod
    def expect_column_values_to_not_match_regex(
        cls, expectation, styling=None, include_column_name=True
    ):
        params = substitute_none_for_missing(
            expectation.kwargs, ["column", "regex", "mostly"],
        )

        if not params.get("regex"):
            template_str = (
                "values must not match a regular expression but none was specified."
            )
        else:
            if params["mostly"] is not None:
                params["mostly_pct"] = num_to_str(
                    params["mostly"] * 100, precision=15, no_scientific=True
                )
                # params["mostly_pct"] = "{:.14f}".format(params["mostly"]*100).rstrip("0").rstrip(".")
                if include_column_name:
                    template_str = "$column values must not match this regular expression: $regex, at least $mostly_pct % of the time."
                else:
                    template_str = "values must not match this regular expression: $regex, at least $mostly_pct % of the time."
            else:
                if include_column_name:
                    template_str = (
                        "$column values must not match this regular expression: $regex."
                    )
                else:
                    template_str = (
                        "values must not match this regular expression: $regex."
                    )

        return [
            RenderedStringTemplateContent(
                **{
                    "content_block_type": "string_template",
                    "string_template": {
                        "template": template_str,
                        "params": params,
                        "styling": styling,
                    },
                }
            )
        ]

    @classmethod
    def expect_column_values_to_match_regex_list(
        cls, expectation, styling=None, include_column_name=True
    ):
        params = substitute_none_for_missing(
            expectation.kwargs, ["column", "regex_list", "mostly", "match_on"],
        )

        if not params.get("regex_list") or len(params.get("regex_list")) == 0:
            values_string = "[ ]"
        else:
            for i, v in enumerate(params["regex_list"]):
                params["v__" + str(i)] = v
            values_string = " ".join(
                ["$v__" + str(i) for i, v in enumerate(params["regex_list"])]
            )

        if params.get("match_on") == "all":
            template_str = (
                "values must match all of the following regular expressions: "
                + values_string
            )
        else:
            template_str = (
                "values must match any of the following regular expressions: "
                + values_string
            )

        if params["mostly"] is not None:
            params["mostly_pct"] = num_to_str(
                params["mostly"] * 100, precision=15, no_scientific=True
            )
            # params["mostly_pct"] = "{:.14f}".format(params["mostly"]*100).rstrip("0").rstrip(".")
            template_str += ", at least $mostly_pct % of the time."
        else:
            template_str += "."

        if include_column_name:
            template_str = "$column " + template_str

        return [
            RenderedStringTemplateContent(
                **{
                    "content_block_type": "string_template",
                    "string_template": {
                        "template": template_str,
                        "params": params,
                        "styling": styling,
                    },
                }
            )
        ]

    @classmethod
    def expect_column_values_to_not_match_regex_list(
        cls, expectation, styling=None, include_column_name=True
    ):
        params = substitute_none_for_missing(
            expectation.kwargs, ["column", "regex_list", "mostly"],
        )

        if not params.get("regex_list") or len(params.get("regex_list")) == 0:
            values_string = "[ ]"
        else:
            for i, v in enumerate(params["regex_list"]):
                params["v__" + str(i)] = v
            values_string = " ".join(
                ["$v__" + str(i) for i, v in enumerate(params["regex_list"])]
            )

        template_str = (
            "values must not match any of the following regular expressions: "
            + values_string
        )

        if params["mostly"] is not None:
            params["mostly_pct"] = num_to_str(
                params["mostly"] * 100, precision=15, no_scientific=True
            )
            # params["mostly_pct"] = "{:.14f}".format(params["mostly"]*100).rstrip("0").rstrip(".")
            template_str += ", at least $mostly_pct % of the time."
        else:
            template_str += "."

        if include_column_name:
            template_str = "$column " + template_str

        return [
            RenderedStringTemplateContent(
                **{
                    "content_block_type": "string_template",
                    "string_template": {
                        "template": template_str,
                        "params": params,
                        "styling": styling,
                    },
                }
            )
        ]

    @classmethod
    def expect_column_values_to_match_strftime_format(
        cls, expectation, styling=None, include_column_name=True
    ):
        params = substitute_none_for_missing(
            expectation.kwargs, ["column", "strftime_format", "mostly"],
        )

        if not params.get("strftime_format"):
            template_str = "values must match a strftime format but none was specified."
        else:
            template_str = (
                "values must match the following strftime format: $strftime_format"
            )
            if params["mostly"] is not None:
                params["mostly_pct"] = num_to_str(
                    params["mostly"] * 100, precision=15, no_scientific=True
                )
                # params["mostly_pct"] = "{:.14f}".format(params["mostly"]*100).rstrip("0").rstrip(".")
                template_str += ", at least $mostly_pct % of the time."
            else:
                template_str += "."

        if include_column_name:
            template_str = "$column " + template_str

        return [
            RenderedStringTemplateContent(
                **{
                    "content_block_type": "string_template",
                    "string_template": {
                        "template": template_str,
                        "params": params,
                        "styling": styling,
                    },
                }
            )
        ]

    @classmethod
    def expect_column_values_to_be_dateutil_parseable(
        cls, expectation, styling=None, include_column_name=True
    ):
        params = substitute_none_for_missing(expectation.kwargs, ["column", "mostly"],)

        template_str = "values must be parseable by dateutil"

        if params["mostly"] is not None:
            params["mostly_pct"] = num_to_str(
                params["mostly"] * 100, precision=15, no_scientific=True
            )
            # params["mostly_pct"] = "{:.14f}".format(params["mostly"]*100).rstrip("0").rstrip(".")
            template_str += ", at least $mostly_pct % of the time."
        else:
            template_str += "."

        if include_column_name:
            template_str = "$column " + template_str

        return [
            RenderedStringTemplateContent(
                **{
                    "content_block_type": "string_template",
                    "string_template": {
                        "template": template_str,
                        "params": params,
                        "styling": styling,
                    },
                }
            )
        ]

    @classmethod
    def expect_column_values_to_be_json_parseable(
        cls, expectation, styling=None, include_column_name=True
    ):
        params = substitute_none_for_missing(expectation.kwargs, ["column", "mostly"],)

        template_str = "values must be parseable as JSON"

        if params["mostly"] is not None:
            params["mostly_pct"] = num_to_str(
                params["mostly"] * 100, precision=15, no_scientific=True
            )
            # params["mostly_pct"] = "{:.14f}".format(params["mostly"]*100).rstrip("0").rstrip(".")
            template_str += ", at least $mostly_pct % of the time."
        else:
            template_str += "."

        if include_column_name:
            template_str = "$column " + template_str

        return [
            RenderedStringTemplateContent(
                **{
                    "content_block_type": "string_template",
                    "string_template": {
                        "template": template_str,
                        "params": params,
                        "styling": styling,
                    },
                }
            )
        ]

    @classmethod
    def expect_column_values_to_match_json_schema(
        cls, expectation, styling=None, include_column_name=True
    ):
        params = substitute_none_for_missing(
            expectation.kwargs, ["column", "mostly", "json_schema"],
        )

        if not params.get("json_schema"):
            template_str = "values must match a JSON Schema but none was specified."
        else:
            params["formatted_json"] = (
                "<pre>" + json.dumps(params.get("json_schema"), indent=4) + "</pre>"
            )
            if params["mostly"] is not None:
                params["mostly_pct"] = num_to_str(
                    params["mostly"] * 100, precision=15, no_scientific=True
                )
                # params["mostly_pct"] = "{:.14f}".format(params["mostly"]*100).rstrip("0").rstrip(".")
                template_str = "values must match the following JSON Schema, at least $mostly_pct % of the time: $formatted_json"
            else:
                template_str = (
                    "values must match the following JSON Schema: $formatted_json"
                )

        if include_column_name:
            template_str = "$column " + template_str

        return [
            RenderedStringTemplateContent(
                **{
                    "content_block_type": "string_template",
                    "string_template": {
                        "template": template_str,
                        "params": params,
                        "styling": {"params": {"formatted_json": {"classes": []}}},
                    },
                }
            )
        ]

    @classmethod
    def expect_column_distinct_values_to_contain_set(
        cls, expectation, styling=None, include_column_name=True
    ):
        params = substitute_none_for_missing(
            expectation.kwargs, ["column", "value_set", "parse_strings_as_datetimes"]
        )

        if params["value_set"] is None or len(params["value_set"]) == 0:
            values_string = "[ ]"
        else:
            for i, v in enumerate(params["value_set"]):
                params["v__" + str(i)] = v

            values_string = " ".join(
                ["$v__" + str(i) for i, v in enumerate(params["value_set"])]
            )

        template_str = "distinct values must contain this set: " + values_string + "."

        if params.get("parse_strings_as_datetimes"):
            template_str += " Values should be parsed as datetimes."

        if include_column_name:
            template_str = "$column " + template_str

        return [
            RenderedStringTemplateContent(
                **{
                    "content_block_type": "string_template",
                    "string_template": {
                        "template": template_str,
                        "params": params,
                        "styling": styling,
                    },
                }
            )
        ]

    @classmethod
    def expect_column_distinct_values_to_equal_set(
        cls, expectation, styling=None, include_column_name=True
    ):
        params = substitute_none_for_missing(
            expectation.kwargs, ["column", "value_set", "parse_strings_as_datetimes"]
        )

        if params["value_set"] is None or len(params["value_set"]) == 0:
            values_string = "[ ]"
        else:
            for i, v in enumerate(params["value_set"]):
                params["v__" + str(i)] = v

            values_string = " ".join(
                ["$v__" + str(i) for i, v in enumerate(params["value_set"])]
            )

        template_str = "distinct values must match this set: " + values_string + "."

        if params.get("parse_strings_as_datetimes"):
            template_str += " Values should be parsed as datetimes."

        if include_column_name:
            template_str = "$column " + template_str

        return [
            RenderedStringTemplateContent(
                **{
                    "content_block_type": "string_template",
                    "string_template": {
                        "template": template_str,
                        "params": params,
                        "styling": styling,
                    },
                }
            )
        ]

    @classmethod
    def expect_column_mean_to_be_between(
        cls, expectation, styling=None, include_column_name=True
    ):
        params = substitute_none_for_missing(
            expectation.kwargs, ["column", "min_value", "max_value"]
        )

        if (params["min_value"] is None) and (params["max_value"] is None):
            template_str = "mean may have any numerical value."
        else:
            if params["min_value"] is not None and params["max_value"] is not None:
                template_str = "mean must be between $min_value and $max_value."
            elif params["min_value"] is None:
                template_str = "mean must be less than $max_value."
            elif params["max_value"] is None:
                template_str = "mean must be more than $min_value."

        if include_column_name:
            template_str = "$column " + template_str

        return [
            RenderedStringTemplateContent(
                **{
                    "content_block_type": "string_template",
                    "string_template": {
                        "template": template_str,
                        "params": params,
                        "styling": styling,
                    },
                }
            )
        ]

    @classmethod
    def expect_column_median_to_be_between(
        cls, expectation, styling=None, include_column_name=True
    ):
        params = substitute_none_for_missing(
            expectation.kwargs, ["column", "min_value", "max_value"]
        )

        if (params["min_value"] is None) and (params["max_value"] is None):
            template_str = "median may have any numerical value."
        else:
            if params["min_value"] is not None and params["max_value"] is not None:
                template_str = "median must be between $min_value and $max_value."
            elif params["min_value"] is None:
                template_str = "median must be less than $max_value."
            elif params["max_value"] is None:
                template_str = "median must be more than $min_value."

        if include_column_name:
            template_str = "$column " + template_str

        return [
            RenderedStringTemplateContent(
                **{
                    "content_block_type": "string_template",
                    "string_template": {
                        "template": template_str,
                        "params": params,
                        "styling": styling,
                    },
                }
            )
        ]

    @classmethod
    def expect_column_stdev_to_be_between(
        cls, expectation, styling=None, include_column_name=True
    ):
        params = substitute_none_for_missing(
            expectation.kwargs, ["column", "min_value", "max_value"]
        )

        if (params["min_value"] is None) and (params["max_value"] is None):
            template_str = "standard deviation may have any numerical value."
        else:
            if params["min_value"] is not None and params["max_value"] is not None:
                template_str = (
                    "standard deviation must be between $min_value and $max_value."
                )
            elif params["min_value"] is None:
                template_str = "standard deviation must be less than $max_value."
            elif params["max_value"] is None:
                template_str = "standard deviation must be more than $min_value."

        if include_column_name:
            template_str = "$column " + template_str

        return [
            RenderedStringTemplateContent(
                **{
                    "content_block_type": "string_template",
                    "string_template": {
                        "template": template_str,
                        "params": params,
                        "styling": styling,
                    },
                }
            )
        ]

    @classmethod
    def expect_column_max_to_be_between(
        cls, expectation, styling=None, include_column_name=True
    ):
        params = substitute_none_for_missing(
            expectation.kwargs,
            ["column", "min_value", "max_value", "parse_strings_as_datetimes"],
        )

        if (params["min_value"] is None) and (params["max_value"] is None):
            template_str = "maximum value may have any numerical value."
        else:
            if params["min_value"] is not None and params["max_value"] is not None:
                template_str = (
                    "maximum value must be between $min_value and $max_value."
                )
            elif params["min_value"] is None:
                template_str = "maximum value must be less than $max_value."
            elif params["max_value"] is None:
                template_str = "maximum value must be more than $min_value."

        if params.get("parse_strings_as_datetimes"):
            template_str += " Values should be parsed as datetimes."

        if include_column_name:
            template_str = "$column " + template_str

        return [
            RenderedStringTemplateContent(
                **{
                    "content_block_type": "string_template",
                    "string_template": {
                        "template": template_str,
                        "params": params,
                        "styling": styling,
                    },
                }
            )
        ]

    @classmethod
    def expect_column_min_to_be_between(
        cls, expectation, styling=None, include_column_name=True
    ):
        params = substitute_none_for_missing(
            expectation.kwargs,
            ["column", "min_value", "max_value", "parse_strings_as_datetimes"],
        )

        if (params["min_value"] is None) and (params["max_value"] is None):
            template_str = "minimum value may have any numerical value."
        else:
            if params["min_value"] is not None and params["max_value"] is not None:
                template_str = (
                    "minimum value must be between $min_value and $max_value."
                )
            elif params["min_value"] is None:
                template_str = "minimum value must be less than $max_value."
            elif params["max_value"] is None:
                template_str = "minimum value must be more than $min_value."

        if params.get("parse_strings_as_datetimes"):
            template_str += " Values should be parsed as datetimes."

        if include_column_name:
            template_str = "$column " + template_str

        return [
            RenderedStringTemplateContent(
                **{
                    "content_block_type": "string_template",
                    "string_template": {
                        "template": template_str,
                        "params": params,
                        "styling": styling,
                    },
                }
            )
        ]

    @classmethod
    def expect_column_sum_to_be_between(
        cls, expectation, styling=None, include_column_name=True
    ):
        params = substitute_none_for_missing(
            expectation.kwargs, ["column", "min_value", "max_value"]
        )

        if (params["min_value"] is None) and (params["max_value"] is None):
            template_str = "sum may have any numerical value."
        else:
            if params["min_value"] is not None and params["max_value"] is not None:
                template_str = "sum must be between $min_value and $max_value."
            elif params["min_value"] is None:
                template_str = "sum must be less than $max_value."
            elif params["max_value"] is None:
                template_str = "sum must be more than $min_value."

        if include_column_name:
            template_str = "$column " + template_str

        return [
            RenderedStringTemplateContent(
                **{
                    "content_block_type": "string_template",
                    "string_template": {
                        "template": template_str,
                        "params": params,
                        "styling": styling,
                    },
                }
            )
        ]

    @classmethod
    def expect_column_most_common_value_to_be_in_set(
        cls, expectation, styling=None, include_column_name=True
    ):
        params = substitute_none_for_missing(
            expectation.kwargs, ["column", "value_set", "ties_okay"]
        )

        if params["value_set"] is None or len(params["value_set"]) == 0:
            values_string = "[ ]"
        else:
            for i, v in enumerate(params["value_set"]):
                params["v__" + str(i)] = v

            values_string = " ".join(
                ["$v__" + str(i) for i, v in enumerate(params["value_set"])]
            )

        template_str = (
            "most common value must belong to this set: " + values_string + "."
        )

        if params.get("ties_okay"):
            template_str += " Values outside this set that are as common (but not more common) are allowed."

        if include_column_name:
            template_str = "$column " + template_str

        return [
            RenderedStringTemplateContent(
                **{
                    "content_block_type": "string_template",
                    "string_template": {
                        "template": template_str,
                        "params": params,
                        "styling": styling,
                    },
                }
            )
        ]

    @classmethod
    def _get_kl_divergence_partition_object_table(cls, partition_object, header=None):
        table_rows = []
        fractions = partition_object["weights"]

        if partition_object.get("bins"):
            bins = partition_object["bins"]

            for idx, fraction in enumerate(fractions):
                if idx == len(fractions) - 1:
                    table_rows.append(
                        [
                            "[{} - {}]".format(
                                num_to_str(bins[idx]), num_to_str(bins[idx + 1])
                            ),
                            num_to_str(fraction),
                        ]
                    )
                else:
                    table_rows.append(
                        [
                            "[{} - {})".format(
                                num_to_str(bins[idx]), num_to_str(bins[idx + 1])
                            ),
                            num_to_str(fraction),
                        ]
                    )
        else:
            values = partition_object["values"]
            table_rows = [
                [value, num_to_str(fractions[idx])] for idx, value in enumerate(values)
            ]

        if header:
            return {
                "content_block_type": "table",
                "header": header,
                "header_row": ["Interval", "Fraction"]
                if partition_object.get("bins")
                else ["Value", "Fraction"],
                "table": table_rows,
                "styling": {
                    "classes": ["table-responsive"],
                    "body": {
                        "classes": [
                            "table",
                            "table-sm",
                            "table-bordered",
                            "mt-2",
                            "mb-2",
                        ],
                    },
                    "parent": {
                        "classes": ["show-scrollbars", "p-2"],
                        "styles": {
                            "list-style-type": "none",
                            "overflow": "auto",
                            "max-height": "80vh",
                        },
                    },
                },
            }
        else:
            return {
                "content_block_type": "table",
                "header_row": ["Interval", "Fraction"]
                if partition_object.get("bins")
                else ["Value", "Fraction"],
                "table": table_rows,
                "styling": {
                    "classes": ["table-responsive"],
                    "body": {
                        "classes": [
                            "table",
                            "table-sm",
                            "table-bordered",
                            "mt-2",
                            "mb-2",
                        ],
                    },
                    "parent": {
                        "classes": ["show-scrollbars", "p-2"],
                        "styles": {
                            "list-style-type": "none",
                            "overflow": "auto",
                            "max-height": "80vh",
                        },
                    },
                },
            }

    @classmethod
    def expect_column_quantile_values_to_be_between(
        cls, expectation, styling=None, include_column_name=True
    ):
        params = substitute_none_for_missing(
            expectation["kwargs"], ["column", "quantile_ranges"]
        )
        template_str = "quantiles must be within the following value ranges."

        if include_column_name:
            template_str = "$column " + template_str

        expectation_string_obj = {
            "content_block_type": "string_template",
            "string_template": {"template": template_str, "params": params},
        }

        quantiles = params["quantile_ranges"]["quantiles"]
        value_ranges = params["quantile_ranges"]["value_ranges"]

        table_header_row = ["Quantile", "Min Value", "Max Value"]
        table_rows = []

        quantile_strings = {0.25: "Q1", 0.75: "Q3", 0.50: "Median"}

<<<<<<< HEAD
        for idx, quantile in enumerate(quantiles):
            quantile_string = quantile_strings.get(quantile)
            table_rows.append(
                [
                    quantile_string if quantile_string else "{:3.2f}".format(quantile),
                    str(value_ranges[idx][0]) if value_ranges[idx][0] else "Any",
                    str(value_ranges[idx][1]) if value_ranges[idx][1] else "Any",
=======
        for quantile, value_range in zip(quantiles, value_ranges):
            quantile_string = quantile_strings.get(quantile, "{:3.2f}".format(quantile))
            table_rows.append(
                [
                    quantile_string,
                    str(value_range[0]) if value_range[0] is not None else "Any",
                    str(value_range[1]) if value_range[1] is not None else "Any",
>>>>>>> fb1b1ce7
                ]
            )

        quantile_range_table = {
            "content_block_type": "table",
            "header_row": table_header_row,
            "table": table_rows,
            "styling": {
                "body": {
                    "classes": [
                        "table",
                        "table-sm",
                        "table-unbordered",
                        "col-4",
                        "mt-2",
                    ],
                },
                "parent": {"styles": {"list-style-type": "none"}},
            },
        }

        return [expectation_string_obj, quantile_range_table]

    @classmethod
    def _get_kl_divergence_chart(cls, partition_object, header=None):
        weights = partition_object["weights"]

        if len(weights) > 60:
            expected_distribution = cls._get_kl_divergence_partition_object_table(
                partition_object, header=header
            )
        else:
            chart_pixel_width = (len(weights) / 60.0) * 500
            if chart_pixel_width < 250:
                chart_pixel_width = 250
            chart_container_col_width = round((len(weights) / 60.0) * 6)
            if chart_container_col_width < 4:
                chart_container_col_width = 4
            elif chart_container_col_width >= 5:
                chart_container_col_width = 6
            elif chart_container_col_width >= 4:
                chart_container_col_width = 5

            mark_bar_args = {}
            if len(weights) == 1:
                mark_bar_args["size"] = 20

            if partition_object.get("bins"):
                bins = partition_object["bins"]
                bins_x1 = [round(value, 1) for value in bins[:-1]]
                bins_x2 = [round(value, 1) for value in bins[1:]]

                df = pd.DataFrame(
                    {"bin_min": bins_x1, "bin_max": bins_x2, "fraction": weights,}
                )

                bars = (
                    alt.Chart(df)
                    .mark_bar()
                    .encode(
                        x="bin_min:O",
                        x2="bin_max:O",
                        y="fraction:Q",
                        tooltip=["bin_min", "bin_max", "fraction"],
                    )
                    .properties(width=chart_pixel_width, height=400, autosize="fit")
                )

                chart = bars.to_json()
            elif partition_object.get("values"):
                values = partition_object["values"]

                df = pd.DataFrame({"values": values, "fraction": weights})

                bars = (
                    alt.Chart(df)
                    .mark_bar()
                    .encode(
                        x="values:N", y="fraction:Q", tooltip=["values", "fraction"]
                    )
                    .properties(width=chart_pixel_width, height=400, autosize="fit")
                )
                chart = bars.to_json()

            if header:
                expected_distribution = RenderedGraphContent(
                    **{
                        "content_block_type": "graph",
                        "graph": chart,
                        "header": header,
                        "styling": {
                            "classes": [
                                "col-" + str(chart_container_col_width),
                                "mt-2",
                                "pl-1",
                                "pr-1",
                            ],
                            "parent": {"styles": {"list-style-type": "none"}},
                        },
                    }
                )
            else:
                expected_distribution = RenderedGraphContent(
                    **{
                        "content_block_type": "graph",
                        "graph": chart,
                        "styling": {
                            "classes": [
                                "col-" + str(chart_container_col_width),
                                "mt-2",
                                "pl-1",
                                "pr-1",
                            ],
                            "parent": {"styles": {"list-style-type": "none"}},
                        },
                    }
                )
        return expected_distribution

    @classmethod
    def expect_column_kl_divergence_to_be_less_than(
        cls, expectation, styling=None, include_column_name=True
    ):
        params = substitute_none_for_missing(
            expectation.kwargs, ["column", "partition_object", "threshold"]
        )

        expected_distribution = None
        if not params.get("partition_object"):
            template_str = "can match any distribution."
        else:
            template_str = (
                "Kullback-Leibler (KL) divergence with respect to the following distribution must be "
                "lower than $threshold."
            )
            expected_distribution = cls._get_kl_divergence_chart(
                params.get("partition_object")
            )

        if include_column_name:
            template_str = "$column " + template_str

        expectation_string_obj = {
            "content_block_type": "string_template",
            "string_template": {"template": template_str, "params": params},
        }

        if expected_distribution:
            return [expectation_string_obj, expected_distribution]
        else:
            return [expectation_string_obj]

    @classmethod
    def expect_column_values_to_be_unique(
        cls, expectation, styling=None, include_column_name=True
    ):
        params = substitute_none_for_missing(expectation.kwargs, ["column", "mostly"],)

        if include_column_name:
            template_str = "$column values must be unique"
        else:
            template_str = "values must be unique"

        if params["mostly"] is not None:
            params["mostly_pct"] = num_to_str(
                params["mostly"] * 100, precision=15, no_scientific=True
            )
            # params["mostly_pct"] = "{:.14f}".format(params["mostly"]*100).rstrip("0").rstrip(".")
            template_str += ", at least $mostly_pct % of the time."
        else:
            template_str += "."

        return [
            RenderedStringTemplateContent(
                **{
                    "content_block_type": "string_template",
                    "string_template": {
                        "template": template_str,
                        "params": params,
                        "styling": styling,
                    },
                }
            )
        ]<|MERGE_RESOLUTION|>--- conflicted
+++ resolved
@@ -4,10 +4,7 @@
 
 import altair as alt
 import pandas as pd
-<<<<<<< HEAD
-
-=======
->>>>>>> fb1b1ce7
+
 from great_expectations.render.renderer.content_block.content_block import (
     ContentBlockRenderer,
 )
@@ -1761,15 +1758,6 @@
 
         quantile_strings = {0.25: "Q1", 0.75: "Q3", 0.50: "Median"}
 
-<<<<<<< HEAD
-        for idx, quantile in enumerate(quantiles):
-            quantile_string = quantile_strings.get(quantile)
-            table_rows.append(
-                [
-                    quantile_string if quantile_string else "{:3.2f}".format(quantile),
-                    str(value_ranges[idx][0]) if value_ranges[idx][0] else "Any",
-                    str(value_ranges[idx][1]) if value_ranges[idx][1] else "Any",
-=======
         for quantile, value_range in zip(quantiles, value_ranges):
             quantile_string = quantile_strings.get(quantile, "{:3.2f}".format(quantile))
             table_rows.append(
@@ -1777,7 +1765,6 @@
                     quantile_string,
                     str(value_range[0]) if value_range[0] is not None else "Any",
                     str(value_range[1]) if value_range[1] is not None else "Any",
->>>>>>> fb1b1ce7
                 ]
             )
 

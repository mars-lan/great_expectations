from copy import deepcopy

from great_expectations.render.exceptions import InvalidRenderedContentError


class RenderedContent(object):
    def to_json_dict(self):
        return {}

    def __eq__(self, other):
        if not isinstance(other, self.__class__):
            # Delegate comparison to the other instance's __eq__.
            return NotImplemented
        return self.to_json_dict() == other.to_json_dict()

    @classmethod
    def rendered_content_list_to_json(cls, list_, check_dicts=False):
        result_list = []
        for item in list_:
            if isinstance(item, RenderedContent):
                result_list.append(item.to_json_dict())
            elif isinstance(item, list):
                result_list.append(
                    RenderedContent.rendered_content_list_to_json(
                        item, check_dicts=check_dicts
                    )
                )
            elif check_dicts and isinstance(item, dict):
                result_list.append(cls.rendered_content_dict_to_json(item))
            else:
                result_list.append(item)
        return result_list

    @classmethod
    def rendered_content_dict_to_json(cls, dict_, check_list_dicts=True):
        json_dict = deepcopy(dict_)
        for key, val in json_dict.items():
            if not isinstance(val, (RenderedContent, list, dict)):
                continue
            elif isinstance(val, RenderedContent):
                json_dict[key] = val.to_json_dict()
            elif isinstance(val, list):
                json_dict[key] = cls.rendered_content_list_to_json(
                    val, check_list_dicts
                )
            elif isinstance(val, dict):
                json_dict[key] = cls.rendered_content_dict_to_json(
                    val, check_list_dicts
                )
        return json_dict


class RenderedComponentContent(RenderedContent):
    def __init__(self, content_block_type, styling=None):
        self.content_block_type = content_block_type
        if styling is None:
            styling = {}
        self.styling = styling

    def to_json_dict(self):
        d = super().to_json_dict()
        d["content_block_type"] = self.content_block_type
        if len(self.styling) > 0:
            d["styling"] = self.styling
        return d


class RenderedHeaderContent(RenderedComponentContent):
    def __init__(
        self,
        header,
        subheader=None,
        header_row=None,
        styling=None,
        content_block_type="header",
    ):
        super().__init__(content_block_type=content_block_type, styling=styling)
        self.header = header
        self.header_row = header_row
        self.subheader = subheader

    def to_json_dict(self):
        d = super().to_json_dict()
        if isinstance(self.header, RenderedContent):
            d["header"] = self.header.to_json_dict()
        else:
            d["header"] = self.header
        if self.subheader is not None:
            if isinstance(self.subheader, RenderedContent):
                d["subheader"] = self.subheader.to_json_dict()
            else:
                d["subheader"] = self.subheader
        if self.header_row:
            d["header_row"] = self.header_row
        return d


class RenderedGraphContent(RenderedComponentContent):
    def __init__(
        self,
        graph,
        header=None,
        subheader=None,
        styling=None,
        content_block_type="graph",
    ):
        super().__init__(content_block_type=content_block_type, styling=styling)
        self.graph = graph
        self.header = header
        self.subheader = subheader

    def to_json_dict(self):
        d = super().to_json_dict()
        d["graph"] = self.graph
        if self.header is not None:
            if isinstance(self.header, RenderedContent):
                d["header"] = self.header.to_json_dict()
            else:
                d["header"] = self.header
        if self.subheader is not None:
            if isinstance(self.subheader, RenderedContent):
                d["subheader"] = self.subheader.to_json_dict()
            else:
                d["subheader"] = self.subheader
        return d


class RenderedTableContent(RenderedComponentContent):
    def __init__(
        self,
        table,
        header=None,
        subheader=None,
        header_row=None,
        styling=None,
        content_block_type="table",
        table_options=None,
        header_row_options=None,
    ):
        super().__init__(content_block_type=content_block_type, styling=styling)
        self.header = header
        self.subheader = subheader
        self.table = table
        self.table_options = table_options
        self.header_row = header_row
        self.header_row_options = header_row_options

    def to_json_dict(self):
        d = super().to_json_dict()
        if self.header is not None:
            if isinstance(self.header, RenderedContent):
                d["header"] = self.header.to_json_dict()
            else:
                d["header"] = self.header
        if self.subheader is not None:
            if isinstance(self.subheader, RenderedContent):
                d["subheader"] = self.subheader.to_json_dict()
            else:
                d["subheader"] = self.subheader
        d["table"] = RenderedContent.rendered_content_list_to_json(self.table)
        if self.header_row is not None:
            d["header_row"] = RenderedContent.rendered_content_list_to_json(
                self.header_row
            )
        if self.header_row_options is not None:
            d["header_row_options"] = self.header_row_options
        if self.table_options is not None:
            d["table_options"] = self.table_options
        return d


class RenderedTabsContent(RenderedComponentContent):
    def __init__(
        self, tabs, header=None, subheader=None, styling=None, content_block_type="tabs"
    ):
        super(RenderedTabsContent, self).__init__(
            content_block_type=content_block_type, styling=styling
        )
        self.tabs = tabs
        self.header = header
        self.subheader = subheader

    def to_json_dict(self):
        d = super(RenderedTabsContent, self).to_json_dict()
        d["tabs"] = RenderedContent.rendered_content_list_to_json(
            self.tabs, check_dicts=True
        )
        if self.header is not None:
            if isinstance(self.header, RenderedContent):
                d["header"] = self.header.to_json_dict()
            else:
                d["header"] = self.header
        if self.subheader is not None:
            if isinstance(self.subheader, RenderedContent):
                d["subheader"] = self.subheader.to_json_dict()
            else:
                d["subheader"] = self.subheader
        return d


class RenderedBootstrapTableContent(RenderedComponentContent):
    def __init__(
        self,
        table_data,
        table_columns,
        title_row=None,
        table_options=None,
        header=None,
        subheader=None,
        styling=None,
        content_block_type="bootstrap_table",
    ):
        super(RenderedBootstrapTableContent, self).__init__(
            content_block_type=content_block_type, styling=styling
        )
        self.table_data = table_data
        self.table_columns = table_columns
        self.title_row = title_row
        self.table_options = table_options
        self.header = header
        self.subheader = subheader

    def to_json_dict(self):
        d = super(RenderedBootstrapTableContent, self).to_json_dict()
        d["table_data"] = RenderedContent.rendered_content_list_to_json(
            self.table_data, check_dicts=True
        )
        d["table_columns"] = RenderedContent.rendered_content_list_to_json(
            self.table_columns, check_dicts=True
        )
        if self.table_options is not None:
            d["table_options"] = self.table_options
        if self.title_row is not None:
            if isinstance(self.title_row, RenderedContent):
                d["title_row"] = self.title_row.to_json_dict()
            else:
                d["title_row"] = self.title_row
        if self.header is not None:
            if isinstance(self.header, RenderedContent):
                d["header"] = self.header.to_json_dict()
            else:
                d["header"] = self.header
        if self.subheader is not None:
            if isinstance(self.subheader, RenderedContent):
                d["subheader"] = self.subheader.to_json_dict()
            else:
                d["subheader"] = self.subheader
        return d


class RenderedContentBlockContainer(RenderedComponentContent):
    def __init__(
        self, content_blocks, styling=None, content_block_type="content_block_container"
    ):
        super().__init__(content_block_type=content_block_type, styling=styling)
        self.content_blocks = content_blocks

    def to_json_dict(self):
        d = super().to_json_dict()
        d["content_blocks"] = RenderedContent.rendered_content_list_to_json(
            self.content_blocks
        )
        return d


class RenderedMarkdownContent(RenderedComponentContent):
    def __init__(self, markdown, styling=None, content_block_type="markdown"):
        super().__init__(content_block_type=content_block_type, styling=styling)
        self.markdown = markdown

    def to_json_dict(self):
        d = super().to_json_dict()
        d["markdown"] = self.markdown
        return d


class RenderedStringTemplateContent(RenderedComponentContent):
    def __init__(
        self, string_template, styling=None, content_block_type="string_template"
    ):
        super().__init__(content_block_type=content_block_type, styling=styling)
        self.string_template = string_template

    def to_json_dict(self):
        d = super().to_json_dict()
        d["string_template"] = self.string_template
        return d


class RenderedBulletListContent(RenderedComponentContent):
    def __init__(
        self,
        bullet_list,
        header=None,
        subheader=None,
        styling=None,
        content_block_type="bullet_list",
    ):
        super().__init__(content_block_type=content_block_type, styling=styling)
        self.header = header
        self.subheader = subheader
        self.bullet_list = bullet_list

    def to_json_dict(self):
        d = super().to_json_dict()
        d["bullet_list"] = RenderedContent.rendered_content_list_to_json(
            self.bullet_list
        )
        if self.header is not None:
            if isinstance(self.header, RenderedContent):
                d["header"] = self.header.to_json_dict()
            else:
                d["header"] = self.header
        if self.subheader is not None:
            if isinstance(self.subheader, RenderedContent):
                d["subheader"] = self.subheader.to_json_dict()
            else:
                d["subheader"] = self.subheader
        return d


class ValueListContent(RenderedComponentContent):
    def __init__(
        self,
        value_list,
        header=None,
        subheader=None,
        styling=None,
        content_block_type="value_list",
    ):
        super().__init__(content_block_type=content_block_type, styling=styling)
        self.header = header
        self.subheader = subheader
        self.value_list = value_list

    def to_json_dict(self):
        d = super().to_json_dict()
        if self.header is not None:
            if isinstance(self.header, RenderedContent):
                d["header"] = self.header.to_json_dict()
            else:
                d["header"] = self.header
        if self.subheader is not None:
            if isinstance(self.subheader, RenderedContent):
                d["subheader"] = self.subheader.to_json_dict()
            else:
                d["subheader"] = self.subheader
        d["value_list"] = RenderedContent.rendered_content_list_to_json(self.value_list)
        return d


class TextContent(RenderedComponentContent):
    def __init__(
        self, text, header=None, subheader=None, styling=None, content_block_type="text"
    ):
        super().__init__(content_block_type=content_block_type, styling=styling)
        self.text = text
        self.header = header
        self.subheader = subheader

    def to_json_dict(self):
        d = super().to_json_dict()
        if self.header is not None:
            if isinstance(self.header, RenderedContent):
                d["header"] = self.header.to_json_dict()
            else:
                d["header"] = self.header
        if self.subheader is not None:
            if isinstance(self.subheader, RenderedContent):
                d["subheader"] = self.subheader.to_json_dict()
            else:
                d["subheader"] = self.subheader
        d["text"] = RenderedContent.rendered_content_list_to_json(self.text)

        return d


class CollapseContent(RenderedComponentContent):
    def __init__(
        self,
        collapse,
        collapse_toggle_link=None,
        header=None,
        subheader=None,
        styling=None,
        content_block_type="collapse",
        inline_link=False,
    ):
        super().__init__(content_block_type=content_block_type, styling=styling)
        self.collapse_toggle_link = collapse_toggle_link
        self.header = header
        self.subheader = subheader
        self.collapse = collapse
        self.inline_link = inline_link

    def to_json_dict(self):
        d = super().to_json_dict()
        if self.header is not None:
            if isinstance(self.header, RenderedContent):
                d["header"] = self.header.to_json_dict()
            else:
                d["header"] = self.header
        if self.subheader is not None:
            if isinstance(self.subheader, RenderedContent):
                d["subheader"] = self.subheader.to_json_dict()
            else:
                d["subheader"] = self.subheader
        if self.collapse_toggle_link is not None:
            if isinstance(self.collapse_toggle_link, RenderedContent):
                d["collapse_toggle_link"] = self.collapse_toggle_link.to_json_dict()
            else:
                d["collapse_toggle_link"] = self.collapse_toggle_link
        d["collapse"] = RenderedContent.rendered_content_list_to_json(self.collapse)
        d["inline_link"] = self.inline_link

        return d


class RenderedDocumentContent(RenderedContent):
    # NOTE: JPC 20191028 - review these keys to consolidate and group
    def __init__(
        self,
        sections,
        data_asset_name=None,
        full_data_asset_identifier=None,
        renderer_type=None,
        page_title=None,
        utm_medium=None,
        cta_footer=None,
        expectation_suite_name=None,
        batch_kwargs=None,
<<<<<<< HEAD
        batch_spec=None
=======
        batch_spec=None,
>>>>>>> 8e4262f9
    ):
        if not isinstance(sections, list) and all(
            [isinstance(section, RenderedSectionContent) for section in sections]
        ):
            raise InvalidRenderedContentError(
                "RenderedDocumentContent requires a list of RenderedSectionContent for "
                "sections."
            )
        self.sections = sections
        self.data_asset_name = data_asset_name
        self.full_data_asset_identifier = full_data_asset_identifier
        self.renderer_type = renderer_type
        self.page_title = page_title
        self.utm_medium = utm_medium
        self.cta_footer = cta_footer
        self.expectation_suite_name = expectation_suite_name
        self.batch_kwargs = batch_kwargs
        self.batch_spec = batch_spec

    def to_json_dict(self):
        d = super().to_json_dict()
        d["sections"] = RenderedContent.rendered_content_list_to_json(self.sections)
        d["data_asset_name"] = self.data_asset_name
        d["full_data_asset_identifier"] = self.full_data_asset_identifier
        d["renderer_type"] = self.renderer_type
        d["page_title"] = self.page_title
        d["utm_medium"] = self.utm_medium
        d["cta_footer"] = self.cta_footer
        d["expectation_suite_name"] = self.expectation_suite_name
        d["batch_kwargs"] = self.batch_kwargs
        d["batch_spec"] = self.batch_spec
        return d


class RenderedSectionContent(RenderedContent):
    def __init__(self, content_blocks, section_name=None):
        if not isinstance(content_blocks, list) and all(
            [
                isinstance(content_block, RenderedComponentContent)
                for content_block in content_blocks
            ]
        ):
            raise InvalidRenderedContentError(
                "Rendered section content requires a list of RenderedComponentContent "
                "for content blocks."
            )
        self.content_blocks = content_blocks
        self.section_name = section_name

    def to_json_dict(self):
        d = super().to_json_dict()
        d["content_blocks"] = RenderedContent.rendered_content_list_to_json(
            self.content_blocks
        )
        d["section_name"] = self.section_name
        return d<|MERGE_RESOLUTION|>--- conflicted
+++ resolved
@@ -429,11 +429,7 @@
         cta_footer=None,
         expectation_suite_name=None,
         batch_kwargs=None,
-<<<<<<< HEAD
-        batch_spec=None
-=======
         batch_spec=None,
->>>>>>> 8e4262f9
     ):
         if not isinstance(sections, list) and all(
             [isinstance(section, RenderedSectionContent) for section in sections]

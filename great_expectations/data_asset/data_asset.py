import copy
import datetime
import decimal
import inspect
import json
import logging
import traceback
import uuid
import warnings
from collections import Counter, defaultdict, namedtuple
from collections.abc import Hashable
from functools import wraps
from typing import List

from dateutil.parser import parse
from marshmallow import ValidationError

from great_expectations import __version__ as ge_version
from great_expectations.core import (
    ExpectationConfiguration,
    ExpectationSuite,
    ExpectationSuiteValidationResult,
    ExpectationValidationResult,
    RunIdentifier,
    expectationSuiteSchema,
)
from great_expectations.core.evaluation_parameters import build_evaluation_parameters
from great_expectations.core.id_dict import BatchKwargs
from great_expectations.data_asset.util import (
    parse_result_format,
    recursively_convert_to_json_serializable,
)
from great_expectations.exceptions import GreatExpectationsError

logger = logging.getLogger(__name__)
logging.captureWarnings(True)


class DataAsset(object):

    # This should in general only be changed when a subclass *adds expectations* or *changes expectation semantics*
    # That way, multiple backends can implement the same data_asset_type
    _data_asset_type = "DataAsset"

    def __init__(self, *args, **kwargs):
        """
        Initialize the DataAsset.

        :param profiler (profiler class) = None: The profiler that should be run on the data_asset to
            build a baseline expectation suite.

        Note: DataAsset is designed to support multiple inheritance (e.g. PandasDataset inherits from both a
        Pandas DataFrame and Dataset which inherits from DataAsset), so it accepts generic *args and **kwargs arguments
        so that they can also be passed to other parent classes. In python 2, there isn't a clean way to include all of
        *args, **kwargs, and a named kwarg...so we use the inelegant solution of popping from kwargs, leaving the
        support for the profiler parameter not obvious from the signature.

        """
        interactive_evaluation = kwargs.pop("interactive_evaluation", True)
        profiler = kwargs.pop("profiler", None)
        expectation_suite = kwargs.pop("expectation_suite", None)
        expectation_suite_name = kwargs.pop("expectation_suite_name", None)
        data_context = kwargs.pop("data_context", None)
        batch_kwargs = kwargs.pop(
            "batch_kwargs", BatchKwargs(ge_batch_id=str(uuid.uuid1()))
        )
        batch_parameters = kwargs.pop("batch_parameters", {})
        batch_markers = kwargs.pop("batch_markers", {})

        if "autoinspect_func" in kwargs:
            warnings.warn(
                "Autoinspect_func is no longer supported; use a profiler instead (migration is easy!).",
                category=DeprecationWarning,
            )
        super().__init__(*args, **kwargs)
        self._config = {"interactive_evaluation": interactive_evaluation}
        self._initialize_expectations(
            expectation_suite=expectation_suite,
            expectation_suite_name=expectation_suite_name,
        )
        self._data_context = data_context
        self._batch_kwargs = BatchKwargs(batch_kwargs)
        self._batch_markers = batch_markers
        self._batch_parameters = batch_parameters

        # This special state variable tracks whether a validation run is going on, which will disable
        # saving expectation config objects
        self._active_validation = False
        if profiler is not None:
            profiler.profile(self)
        if data_context and hasattr(data_context, "_expectation_explorer_manager"):
            self.set_default_expectation_argument("include_config", True)

    def list_available_expectation_types(self):
        keys = dir(self)
        return [
            expectation for expectation in keys if expectation.startswith("expect_")
        ]

    def autoinspect(self, profiler):
        """Deprecated: use profile instead.

        Use the provided profiler to evaluate this data_asset and assign the resulting expectation suite as its own.

        Args:
            profiler: The profiler to use

        Returns:
            tuple(expectation_suite, validation_results)
        """
        warnings.warn(
            "The term autoinspect is deprecated and will be removed in a future release. Please use 'profile'\
        instead."
        )
        expectation_suite, validation_results = profiler.profile(self)
        return expectation_suite, validation_results

    def profile(self, profiler, profiler_configuration=None):
        """Use the provided profiler to evaluate this data_asset and assign the resulting expectation suite as its own.

        Args:
            profiler: The profiler to use
            profiler_configuration: Optional profiler configuration dict

        Returns:
            tuple(expectation_suite, validation_results)

        """
        expectation_suite, validation_results = profiler.profile(
            self, profiler_configuration
        )
        return expectation_suite, validation_results

    # TODO: add warning if no expectation_explorer_manager and how to turn on
    def edit_expectation_suite(self):
        return self._data_context._expectation_explorer_manager.edit_expectation_suite(
            self
        )

    @classmethod
    def expectation(cls, method_arg_names):
        """Manages configuration and running of expectation objects.

        Expectation builds and saves a new expectation configuration to the DataAsset object. It is the core decorator \
        used by great expectations to manage expectation configurations.

        Args:
            method_arg_names (List) : An ordered list of the arguments used by the method implementing the expectation \
                (typically the result of inspection). Positional arguments are explicitly mapped to \
                keyword arguments when the expectation is run.

        Notes:
            Intermediate decorators that call the core @expectation decorator will most likely need to pass their \
            decorated methods' signature up to the expectation decorator. For example, the MetaPandasDataset \
            column_map_expectation decorator relies on the DataAsset expectation decorator, but will pass through the \
            signature from the implementing method.

            @expectation intercepts and takes action based on the following parameters:
                * include_config (boolean or None) : \
                    If True, then include the generated expectation config as part of the result object. \
                    For more detail, see :ref:`include_config`.
                * catch_exceptions (boolean or None) : \
                    If True, then catch exceptions and include them as part of the result object. \
                    For more detail, see :ref:`catch_exceptions`.
                * result_format (str or None) : \
                    Which output mode to use: `BOOLEAN_ONLY`, `BASIC`, `COMPLETE`, or `SUMMARY`.
                    For more detail, see :ref:`result_format <result_format>`.
                * meta (dict or None): \
                    A JSON-serializable dictionary (nesting allowed) that will be included in the output without \
                    modification. For more detail, see :ref:`meta`.
        """

        def outer_wrapper(func):
            @wraps(func)
            def wrapper(self, *args, **kwargs):

                # Get the name of the method
                method_name = func.__name__

                # Combine all arguments into a single new "all_args" dictionary to name positional parameters
                all_args = dict(zip(method_arg_names, args))
                all_args.update(kwargs)

                # Unpack display parameters; remove them from all_args if appropriate
                if "include_config" in kwargs:
                    include_config = kwargs["include_config"]
                    del all_args["include_config"]
                else:
                    include_config = self.default_expectation_args["include_config"]

                if "catch_exceptions" in kwargs:
                    catch_exceptions = kwargs["catch_exceptions"]
                    del all_args["catch_exceptions"]
                else:
                    catch_exceptions = self.default_expectation_args["catch_exceptions"]

                if "result_format" in kwargs:
                    result_format = kwargs["result_format"]
                else:
                    result_format = self.default_expectation_args["result_format"]

                # Extract the meta object for use as a top-level expectation_config holder
                if "meta" in kwargs:
                    meta = kwargs["meta"]
                    del all_args["meta"]
                else:
                    meta = None

                # Get the signature of the inner wrapper:
                argspec = inspect.getfullargspec(func)[0][1:]

                if "result_format" in argspec:
                    all_args["result_format"] = result_format
                else:
                    if "result_format" in all_args:
                        del all_args["result_format"]

                all_args = recursively_convert_to_json_serializable(all_args)

                # Patch in PARAMETER args, and remove locally-supplied arguments
                # This will become the stored config
                expectation_args = copy.deepcopy(all_args)

                if self._expectation_suite.evaluation_parameters:
                    (
                        evaluation_args,
                        substituted_parameters,
                    ) = build_evaluation_parameters(
                        expectation_args,
                        self._expectation_suite.evaluation_parameters,
                        self._config.get("interactive_evaluation", True),
                        self._data_context,
                    )
                else:
                    (
                        evaluation_args,
                        substituted_parameters,
                    ) = build_evaluation_parameters(
                        expectation_args,
                        None,
                        self._config.get("interactive_evaluation", True),
                        self._data_context,
                    )

                # Construct the expectation_config object
                expectation_config = ExpectationConfiguration(
                    expectation_type=method_name, kwargs=expectation_args, meta=meta
                )

                raised_exception = False
                exception_traceback = None
                exception_message = None

                # Finally, execute the expectation method itself
                if (
                    self._config.get("interactive_evaluation", True)
                    or self._active_validation
                ):
                    try:
                        return_obj = func(self, **evaluation_args)
                        if isinstance(return_obj, dict):
                            return_obj = ExpectationValidationResult(**return_obj)

                    except Exception as err:
                        if catch_exceptions:
                            raised_exception = True
                            exception_traceback = traceback.format_exc()
                            exception_message = "{}: {}".format(
                                type(err).__name__, str(err)
                            )

                            return_obj = ExpectationValidationResult(success=False)

                        else:
                            raise err

                else:
                    return_obj = ExpectationValidationResult(
                        expectation_config=copy.deepcopy(expectation_config)
                    )

                # If validate has set active_validation to true, then we do not save the config to avoid
                # saving updating expectation configs to the same suite during validation runs
                if self._active_validation is True:
                    stored_config = expectation_config
                else:
                    # Append the expectation to the config.
<<<<<<< HEAD
                    stored_config = self._expectation_suite.add_or_replace(
=======
                    stored_config = self._expectation_suite.add_expectation(
>>>>>>> feae74af
                        expectation_config
                    )

                if include_config:
                    return_obj.expectation_config = copy.deepcopy(stored_config)

                # If there was no interactive evaluation, success will not have been computed.
                if return_obj.success is not None:
                    # Add a "success" object to the config
                    stored_config.success_on_last_run = return_obj.success

                if catch_exceptions:
                    return_obj.exception_info = {
                        "raised_exception": raised_exception,
                        "exception_message": exception_message,
                        "exception_traceback": exception_traceback,
                    }

                if len(substituted_parameters) > 0:
                    if meta is None:
                        meta = dict()
                    meta["substituted_parameters"] = substituted_parameters

                # Add meta to return object
                if meta is not None:
                    return_obj.meta = meta

                return_obj = recursively_convert_to_json_serializable(return_obj)

                if self._data_context is not None:
                    return_obj = self._data_context.update_return_obj(self, return_obj)

                return return_obj

            return wrapper

        return outer_wrapper

    def _initialize_expectations(
        self, expectation_suite=None, expectation_suite_name=None
    ):
        """Instantiates `_expectation_suite` as empty by default or with a specified expectation `config`.
        In addition, this always sets the `default_expectation_args` to:
            `include_config`: False,
            `catch_exceptions`: False,
            `output_format`: 'BASIC'

        By default, initializes data_asset_type to the name of the implementing class, but subclasses
        that have interoperable semantics (e.g. Dataset) may override that parameter to clarify their
        interoperability.

        Args:
            expectation_suite (json): \
                A json-serializable expectation config. \
                If None, creates default `_expectation_suite` with an empty list of expectations and \
                key value `data_asset_name` as `data_asset_name`.

            expectation_suite_name (string): \
                The name to assign to the `expectation_suite.expectation_suite_name`

        Returns:
            None
        """
        if expectation_suite is not None:
            if isinstance(expectation_suite, dict):
                expectation_suite = expectationSuiteSchema.load(expectation_suite)
            else:
                expectation_suite = copy.deepcopy(expectation_suite)
            self._expectation_suite = expectation_suite

            if expectation_suite_name is not None:
                if (
                    self._expectation_suite.expectation_suite_name
                    != expectation_suite_name
                ):
                    logger.warning(
                        "Overriding existing expectation_suite_name {n1} with new name {n2}".format(
                            n1=self._expectation_suite.expectation_suite_name,
                            n2=expectation_suite_name,
                        )
                    )
                self._expectation_suite.expectation_suite_name = expectation_suite_name

        else:
            if expectation_suite_name is None:
                expectation_suite_name = "default"
            self._expectation_suite = ExpectationSuite(
                expectation_suite_name=expectation_suite_name
            )

        self._expectation_suite.data_asset_type = self._data_asset_type
        self.default_expectation_args = {
            "include_config": True,
            "catch_exceptions": False,
            "result_format": "BASIC",
        }

    def append_expectation(self, expectation_config):
        warnings.warn(
            "append_expectation is deprecated, and will be removed in a future release. "
            + "Please use ExpectationSuite.add_or_replace instead.",
            DeprecationWarning,
        )
        """This method is a thin wrapper for ExpectationSuite.append_expectation"""
<<<<<<< HEAD

        self._expectation_suite.append_expectation(expectation_config)

    def find_expectation_indexes(
        self,
        expectation_configuration: ExpectationConfiguration,
        match_type: str = "domain",
    ) -> List[int]:
        warnings.warn(
            "find_expectation_indexes is deprecated, and will be removed in a future release. "
            + "Please use ExpectationSuite.find_expectation_indexes instead.",
            DeprecationWarning,
        )
=======
        warnings.warn(
            "append_expectation is deprecated, and will be removed in a future release. "
            + "Please use ExpectationSuite.add_expectation instead.",
            DeprecationWarning,
        )
        self._expectation_suite.append_expectation(expectation_config)

    def find_expectation_indexes(
        self,
        expectation_configuration: ExpectationConfiguration,
        match_type: str = "domain",
    ) -> List[int]:
>>>>>>> feae74af
        """This method is a thin wrapper for ExpectationSuite.find_expectation_indexes"""
        warnings.warn(
            "find_expectation_indexes is deprecated, and will be removed in a future release. "
            + "Please use ExpectationSuite.find_expectation_indexes instead.",
            DeprecationWarning,
        )
        return self._expectation_suite.find_expectation_indexes(
            expectation_configuration=expectation_configuration, match_type=match_type
        )

    def find_expectations(
        self,
        expectation_configuration: ExpectationConfiguration,
        match_type: str = "domain",
    ) -> List[ExpectationConfiguration]:
<<<<<<< HEAD
        warnings.warn(
            "find_expectations is deprecated, and will be removed in a future release. "
            + "Please use ExpectationSuite.find_expectation_indexes instead.",
            DeprecationWarning,
        )
=======
>>>>>>> feae74af
        """This method is a thin wrapper for ExpectationSuite.find_expectations()"""
        warnings.warn(
            "find_expectations is deprecated, and will be removed in a future release. "
            + "Please use ExpectationSuite.find_expectation_indexes instead.",
            DeprecationWarning,
        )
        return self._expectation_suite.find_expectations(
            expectation_configuration=expectation_configuration, match_type=match_type
        )

    def remove_expectation(
        self,
        expectation_configuration: ExpectationConfiguration,
        match_type: str = "domain",
<<<<<<< HEAD
    ) -> ExpectationConfiguration:
        warnings.warn(
            "DataAsset.remove_expectations is deprecated, and will be removed in a future release. "
            + "Please use ExpectationSuite.remove_expectation instead.",
            DeprecationWarning,
        )
=======
        remove_multiple_matches: bool = False,
    ) -> List[ExpectationConfiguration]:
>>>>>>> feae74af
        """This method is a thin wrapper for ExpectationSuite.remove()"""
        warnings.warn(
            "DataAsset.remove_expectations is deprecated, and will be removed in a future release. "
            + "Please use ExpectationSuite.remove_expectation instead.",
            DeprecationWarning,
        )
        return self._expectation_suite.remove_expectation(
<<<<<<< HEAD
            expectation_configuration=expectation_configuration, match_type=match_type
=======
            expectation_configuration=expectation_configuration,
            match_type=match_type,
            remove_multiple_matches=remove_multiple_matches,
>>>>>>> feae74af
        )

    def set_config_value(self, key, value):
        self._config[key] = value

    def get_config_value(self, key):
        return self._config[key]

    @property
    def batch_kwargs(self):
        return self._batch_kwargs

    @property
    def batch_id(self):
        return self.batch_kwargs.to_id()

    @property
    def batch_markers(self):
        return self._batch_markers

    @property
    def batch_parameters(self):
        return self._batch_parameters

    def discard_failing_expectations(self):
        res = self.validate(only_return_failures=True).results
        if any(res):
            for item in res:
                self.remove_expectation(
                    expectation_configuration=item.expectation_config,
                    match_type="runtime",
                )
            warnings.warn("Removed %s expectations that were 'False'" % len(res))

    def get_default_expectation_arguments(self):
        """Fetch default expectation arguments for this data_asset

        Returns:
            A dictionary containing all the current default expectation arguments for a data_asset

            Ex::

                {
                    "include_config" : True,
                    "catch_exceptions" : False,
                    "result_format" : 'BASIC'
                }

        See also:
            set_default_expectation_arguments
        """
        return self.default_expectation_args

    def set_default_expectation_argument(self, argument, value):
        """Set a default expectation argument for this data_asset

        Args:
            argument (string): The argument to be replaced
            value : The New argument to use for replacement

        Returns:
            None

        See also:
            get_default_expectation_arguments
        """
        # !!! Maybe add a validation check here?

        self.default_expectation_args[argument] = value

    def get_expectations_config(
        self,
        discard_failed_expectations=True,
        discard_result_format_kwargs=True,
        discard_include_config_kwargs=True,
        discard_catch_exceptions_kwargs=True,
        suppress_warnings=False,
    ):
        warnings.warn(
            "get_expectations_config is deprecated, and will be removed in a future release. "
            + "Please use get_expectation_suite instead.",
            DeprecationWarning,
        )
        return self.get_expectation_suite(
            discard_failed_expectations,
            discard_result_format_kwargs,
            discard_include_config_kwargs,
            discard_catch_exceptions_kwargs,
            suppress_warnings,
        )

    def get_expectation_suite(
        self,
        discard_failed_expectations=True,
        discard_result_format_kwargs=True,
        discard_include_config_kwargs=True,
        discard_catch_exceptions_kwargs=True,
        suppress_warnings=False,
        suppress_logging=False,
    ):
        """Returns _expectation_config as a JSON object, and perform some cleaning along the way.

        Args:
            discard_failed_expectations (boolean): \
                Only include expectations with success_on_last_run=True in the exported config.  Defaults to `True`.
            discard_result_format_kwargs (boolean): \
                In returned expectation objects, suppress the `result_format` parameter. Defaults to `True`.
            discard_include_config_kwargs (boolean): \
                In returned expectation objects, suppress the `include_config` parameter. Defaults to `True`.
            discard_catch_exceptions_kwargs (boolean): \
                In returned expectation objects, suppress the `catch_exceptions` parameter.  Defaults to `True`.
            suppress_warnings (boolean): \
                If true, do not include warnings in logging information about the operation.
            suppress_logging (boolean): \
                If true, do not create a log entry (useful when using get_expectation_suite programmatically)

        Returns:
            An expectation suite.

        Note:
            get_expectation_suite does not affect the underlying expectation suite at all. The returned suite is a \
             copy of _expectation_suite, not the original object.
        """

        expectation_suite = copy.deepcopy(self._expectation_suite)
        expectations = expectation_suite.expectations

        discards = defaultdict(int)

        if discard_failed_expectations:
            new_expectations = []

            for expectation in expectations:
                # Note: This is conservative logic.
                # Instead of retaining expectations IFF success==True, it discard expectations IFF success==False.
                # In cases where expectation.success is missing or None, expectations are *retained*.
                # Such a case could occur if expectations were loaded from a config file and never run.
                if expectation.success_on_last_run is False:
                    discards["failed_expectations"] += 1
                else:
                    new_expectations.append(expectation)

            expectations = new_expectations

        message = "\t%d expectation(s) included in expectation_suite." % len(
            expectations
        )

        if discards["failed_expectations"] > 0 and not suppress_warnings:
            message += (
                " Omitting %d expectation(s) that failed when last run; set "
                "discard_failed_expectations=False to include them."
                % discards["failed_expectations"]
            )

        for expectation in expectations:
            # FIXME: Factor this out into a new function. The logic is duplicated in remove_expectation,
            #  which calls _copy_and_clean_up_expectation
            expectation.success_on_last_run = None

            if discard_result_format_kwargs:
                if "result_format" in expectation.kwargs:
                    del expectation.kwargs["result_format"]
                    discards["result_format"] += 1

            if discard_include_config_kwargs:
                if "include_config" in expectation.kwargs:
                    del expectation.kwargs["include_config"]
                    discards["include_config"] += 1

            if discard_catch_exceptions_kwargs:
                if "catch_exceptions" in expectation.kwargs:
                    del expectation.kwargs["catch_exceptions"]
                    discards["catch_exceptions"] += 1

        settings_message = ""

        if discards["result_format"] > 0 and not suppress_warnings:
            settings_message += " result_format"

        if discards["include_config"] > 0 and not suppress_warnings:
            settings_message += " include_config"

        if discards["catch_exceptions"] > 0 and not suppress_warnings:
            settings_message += " catch_exceptions"

        if (
            len(settings_message) > 1
        ):  # Only add this if we added one of the settings above.
            settings_message += " settings filtered."

        expectation_suite.expectations = expectations
        if not suppress_logging:
            logger.info(message + settings_message)
        return expectation_suite

    def save_expectation_suite(
        self,
        filepath=None,
        discard_failed_expectations=True,
        discard_result_format_kwargs=True,
        discard_include_config_kwargs=True,
        discard_catch_exceptions_kwargs=True,
        suppress_warnings=False,
    ):
        """Writes ``_expectation_config`` to a JSON file.

           Writes the DataAsset's expectation config to the specified JSON ``filepath``. Failing expectations \
           can be excluded from the JSON expectations config with ``discard_failed_expectations``. The kwarg key-value \
           pairs :ref:`result_format`, :ref:`include_config`, and :ref:`catch_exceptions` are optionally excluded from \
           the JSON expectations config.

           Args:
               filepath (string): \
                   The location and name to write the JSON config file to.
               discard_failed_expectations (boolean): \
                   If True, excludes expectations that do not return ``success = True``. \
                   If False, all expectations are written to the JSON config file.
               discard_result_format_kwargs (boolean): \
                   If True, the :ref:`result_format` attribute for each expectation is not written to the JSON config \
                   file.
               discard_include_config_kwargs (boolean): \
                   If True, the :ref:`include_config` attribute for each expectation is not written to the JSON config \
                   file.
               discard_catch_exceptions_kwargs (boolean): \
                   If True, the :ref:`catch_exceptions` attribute for each expectation is not written to the JSON \
                   config file.
               suppress_warnings (boolean): \
                  It True, all warnings raised by Great Expectations, as a result of dropped expectations, are \
                  suppressed.

        """
        expectation_suite = self.get_expectation_suite(
            discard_failed_expectations,
            discard_result_format_kwargs,
            discard_include_config_kwargs,
            discard_catch_exceptions_kwargs,
            suppress_warnings,
        )
        if filepath is None and self._data_context is not None:
            self._data_context.save_expectation_suite(expectation_suite)
        elif filepath is not None:
            with open(filepath, "w") as outfile:
                json.dump(
                    expectationSuiteSchema.dump(expectation_suite),
                    outfile,
                    indent=2,
                    sort_keys=True,
                )
        else:
            raise ValueError(
                "Unable to save config: filepath or data_context must be available."
            )

    def validate(
        self,
        expectation_suite=None,
        run_id=None,
        data_context=None,
        evaluation_parameters=None,
        catch_exceptions=True,
        result_format=None,
        only_return_failures=False,
        run_name=None,
        run_time=None,
    ):
        """Generates a JSON-formatted report describing the outcome of all expectations.

        Use the default expectation_suite=None to validate the expectations config associated with the DataAsset.

        Args:
            expectation_suite (json or None): \
                If None, uses the expectations config generated with the DataAsset during the current session. \
                If a JSON file, validates those expectations.
            run_name (str): \
                Used to identify this validation result as part of a collection of validations. \
                See DataContext for more information.
            data_context (DataContext): \
                A datacontext object to use as part of validation for binding evaluation parameters and \
                registering validation results.
            evaluation_parameters (dict or None): \
                If None, uses the evaluation_paramters from the expectation_suite provided or as part of the \
                data_asset. If a dict, uses the evaluation parameters in the dictionary.
            catch_exceptions (boolean): \
                If True, exceptions raised by tests will not end validation and will be described in the returned \
                report.
            result_format (string or None): \
                If None, uses the default value ('BASIC' or as specified). \
                If string, the returned expectation output follows the specified format ('BOOLEAN_ONLY','BASIC', \
                etc.).
            only_return_failures (boolean): \
                If True, expectation results are only returned when ``success = False`` \

        Returns:
            A JSON-formatted dictionary containing a list of the validation results. \
            An example of the returned format::

            {
              "results": [
                {
                  "unexpected_list": [unexpected_value_1, unexpected_value_2],
                  "expectation_type": "expect_*",
                  "kwargs": {
                    "column": "Column_Name",
                    "output_format": "SUMMARY"
                  },
                  "success": true,
                  "raised_exception: false.
                  "exception_traceback": null
                },
                {
                  ... (Second expectation results)
                },
                ... (More expectations results)
              ],
              "success": true,
              "statistics": {
                "evaluated_expectations": n,
                "successful_expectations": m,
                "unsuccessful_expectations": n - m,
                "success_percent": m / n
              }
            }

        Notes:
           If the configuration object was built with a different version of great expectations then the \
           current environment. If no version was found in the configuration file.

        Raises:
           AttributeError - if 'catch_exceptions'=None and an expectation throws an AttributeError
        """
        try:
            validation_time = datetime.datetime.now(datetime.timezone.utc).strftime(
                "%Y%m%dT%H%M%S.%fZ"
            )

            assert not (run_id and run_name) and not (
                run_id and run_time
            ), "Please provide either a run_id or run_name and/or run_time."
            if isinstance(run_id, str) and not run_name:
                warnings.warn(
                    "String run_ids will be deprecated in the future. Please provide a run_id of type "
                    "RunIdentifier(run_name=None, run_time=None), or a dictionary containing run_name "
                    "and run_time (both optional). Instead of providing a run_id, you may also provide"
                    "run_name and run_time separately.",
                    DeprecationWarning,
                )
                try:
                    run_time = parse(run_id)
                except (ValueError, TypeError):
                    pass
                run_id = RunIdentifier(run_name=run_id, run_time=run_time)
            elif isinstance(run_id, dict):
                run_id = RunIdentifier(**run_id)
            elif not isinstance(run_id, RunIdentifier):
                run_id = RunIdentifier(run_name=run_name, run_time=run_time)

            self._active_validation = True

            # If a different validation data context was provided, override
            validate__data_context = self._data_context
            if data_context is None and self._data_context is not None:
                data_context = self._data_context
            elif data_context is not None:
                # temporarily set self._data_context so it is used inside the expectation decorator
                self._data_context = data_context

            results = []

            if expectation_suite is None:
                expectation_suite = self.get_expectation_suite(
                    discard_failed_expectations=False,
                    discard_result_format_kwargs=False,
                    discard_include_config_kwargs=False,
                    discard_catch_exceptions_kwargs=False,
                )
            elif isinstance(expectation_suite, str):
                try:
                    with open(expectation_suite) as infile:
                        expectation_suite = expectationSuiteSchema.loads(infile.read())
                except ValidationError:
                    raise
                except IOError:
                    raise GreatExpectationsError(
                        "Unable to load expectation suite: IO error while reading %s"
                        % expectation_suite
                    )
            elif not isinstance(expectation_suite, ExpectationSuite):
                logger.error(
                    "Unable to validate using the provided value for expectation suite; does it need to be "
                    "loaded from a dictionary?"
                )
                if getattr(data_context, "_usage_statistics_handler", None):
                    handler = data_context._usage_statistics_handler
                    handler.send_usage_message(
                        event="data_asset.validate",
                        event_payload=handler._batch_anonymizer.anonymize_batch_info(
                            self
                        ),
                        success=False,
                    )
                return ExpectationValidationResult(success=False)
            # Evaluation parameter priority is
            # 1. from provided parameters
            # 2. from expectation configuration
            # 3. from data context
            # So, we load them in reverse order

            if data_context is not None:
                runtime_evaluation_parameters = data_context.evaluation_parameter_store.get_bind_params(
                    run_id
                )
            else:
                runtime_evaluation_parameters = {}

            if expectation_suite.evaluation_parameters:
                runtime_evaluation_parameters.update(
                    expectation_suite.evaluation_parameters
                )

            if evaluation_parameters is not None:
                runtime_evaluation_parameters.update(evaluation_parameters)

            # Convert evaluation parameters to be json-serializable
            runtime_evaluation_parameters = recursively_convert_to_json_serializable(
                runtime_evaluation_parameters
            )

            # Warn if our version is different from the version in the configuration
            try:
                if (
                    expectation_suite.meta["great_expectations.__version__"]
                    != ge_version
                ):
                    warnings.warn(
                        "WARNING: This configuration object was built using version %s of great_expectations, but "
                        "is currently being validated by version %s."
                        % (
                            expectation_suite.meta["great_expectations.__version__"],
                            ge_version,
                        )
                    )
            except KeyError:
                warnings.warn(
                    "WARNING: No great_expectations version found in configuration object."
                )

            ###
            # This is an early example of what will become part of the ValidationOperator
            # This operator would be dataset-semantic aware
            # Adding now to simply ensure we can be slightly better at ordering our expectation evaluation
            ###

            # Group expectations by column
            columns = {}

            for expectation in expectation_suite.expectations:
                if "column" in expectation.kwargs and isinstance(
                    expectation.kwargs["column"], Hashable
                ):
                    column = expectation.kwargs["column"]
                else:
                    column = "_nocolumn"
                if column not in columns:
                    columns[column] = []
                columns[column].append(expectation)

            expectations_to_evaluate = []
            for col in columns:
                expectations_to_evaluate.extend(columns[col])

            for expectation in expectations_to_evaluate:

                try:
                    # copy the config so we can modify it below if needed
                    expectation = copy.deepcopy(expectation)

                    expectation_method = getattr(self, expectation.expectation_type)

                    if result_format is not None:
                        expectation.kwargs.update({"result_format": result_format})

                    # A missing parameter will raise an EvaluationParameterError
                    (
                        evaluation_args,
                        substituted_parameters,
                    ) = build_evaluation_parameters(
                        expectation.kwargs,
                        runtime_evaluation_parameters,
                        self._config.get("interactive_evaluation", True),
                        self._data_context,
                    )

                    result = expectation_method(
                        catch_exceptions=catch_exceptions,
                        include_config=True,
                        **evaluation_args
                    )

                except Exception as err:
                    if catch_exceptions:
                        raised_exception = True
                        exception_traceback = traceback.format_exc()

                        result = ExpectationValidationResult(
                            success=False,
                            exception_info={
                                "raised_exception": raised_exception,
                                "exception_traceback": exception_traceback,
                                "exception_message": str(err),
                            },
                        )

                    else:
                        raise err

                # if include_config:
                result.expectation_config = expectation

                # Add an empty exception_info object if no exception was caught
                if catch_exceptions and result.exception_info is None:
                    result.exception_info = {
                        "raised_exception": False,
                        "exception_traceback": None,
                        "exception_message": None,
                    }

                results.append(result)

            statistics = _calc_validation_statistics(results)

            if only_return_failures:
                abbrev_results = []
                for exp in results:
                    if not exp.success:
                        abbrev_results.append(exp)
                results = abbrev_results

            expectation_suite_name = expectation_suite.expectation_suite_name

            result = ExpectationSuiteValidationResult(
                results=results,
                success=statistics.success,
                statistics={
                    "evaluated_expectations": statistics.evaluated_expectations,
                    "successful_expectations": statistics.successful_expectations,
                    "unsuccessful_expectations": statistics.unsuccessful_expectations,
                    "success_percent": statistics.success_percent,
                },
                evaluation_parameters=runtime_evaluation_parameters,
                meta={
                    "great_expectations.__version__": ge_version,
                    "expectation_suite_name": expectation_suite_name,
                    "run_id": run_id,
                    "batch_kwargs": self.batch_kwargs,
                    "batch_markers": self.batch_markers,
                    "batch_parameters": self.batch_parameters,
                    "validation_time": validation_time,
                },
            )

            self._data_context = validate__data_context
        except Exception:
            if getattr(data_context, "_usage_statistics_handler", None):
                handler = data_context._usage_statistics_handler
                handler.send_usage_message(
                    event="data_asset.validate",
                    event_payload=handler._batch_anonymizer.anonymize_batch_info(self),
                    success=False,
                )
            raise
        finally:
            self._active_validation = False

        if getattr(data_context, "_usage_statistics_handler", None):
            handler = data_context._usage_statistics_handler
            handler.send_usage_message(
                event="data_asset.validate",
                event_payload=handler._batch_anonymizer.anonymize_batch_info(self),
                success=True,
            )
        return result

    def get_evaluation_parameter(self, parameter_name, default_value=None):
        """Get an evaluation parameter value that has been stored in meta.

        Args:
            parameter_name (string): The name of the parameter to store.
            default_value (any): The default value to be returned if the parameter is not found.

        Returns:
            The current value of the evaluation parameter.
        """
        if parameter_name in self._expectation_suite.evaluation_parameters:
            return self._expectation_suite.evaluation_parameters[parameter_name]
        else:
            return default_value

    def set_evaluation_parameter(self, parameter_name, parameter_value):
        """Provide a value to be stored in the data_asset evaluation_parameters object and used to evaluate
        parameterized expectations.

        Args:
            parameter_name (string): The name of the kwarg to be replaced at evaluation time
            parameter_value (any): The value to be used
        """
        self._expectation_suite.evaluation_parameters.update(
            {parameter_name: parameter_value}
        )

    def add_citation(
        self,
        comment,
        batch_kwargs=None,
        batch_markers=None,
        batch_parameters=None,
        citation_date=None,
    ):
        if batch_kwargs is None:
            batch_kwargs = self.batch_kwargs
        if batch_markers is None:
            batch_markers = self.batch_markers
        if batch_parameters is None:
            batch_parameters = self.batch_parameters
        self._expectation_suite.add_citation(
            comment,
            batch_kwargs=batch_kwargs,
            batch_markers=batch_markers,
            batch_parameters=batch_parameters,
            citation_date=citation_date,
        )

    @property
    def expectation_suite_name(self):
        """Gets the current expectation_suite name of this data_asset as stored in the expectations configuration."""
        return self._expectation_suite.expectation_suite_name

    @expectation_suite_name.setter
    def expectation_suite_name(self, expectation_suite_name):
        """Sets the expectation_suite name of this data_asset as stored in the expectations configuration."""
        self._expectation_suite.expectation_suite_name = expectation_suite_name

    ###
    #
    # Output generation
    #
    ###

    def _format_map_output(
        self,
        result_format,
        success,
        element_count,
        nonnull_count,
        unexpected_count,
        unexpected_list,
        unexpected_index_list,
    ):
        """Helper function to construct expectation result objects for map_expectations (such as column_map_expectation
        and file_lines_map_expectation).

        Expectations support four result_formats: BOOLEAN_ONLY, BASIC, SUMMARY, and COMPLETE.
        In each case, the object returned has a different set of populated fields.
        See :ref:`result_format` for more information.

        This function handles the logic for mapping those fields for column_map_expectations.
        """
        # NB: unexpected_count parameter is explicit some implementing classes may limit the length of unexpected_list

        # Retain support for string-only output formats:
        result_format = parse_result_format(result_format)

        # Incrementally add to result and return when all values for the specified level are present
        return_obj = {"success": success}

        if result_format["result_format"] == "BOOLEAN_ONLY":
            return return_obj

        missing_count = element_count - nonnull_count

        if element_count > 0:
            unexpected_percent = unexpected_count / element_count * 100
            missing_percent = missing_count / element_count * 100

            if nonnull_count > 0:
                unexpected_percent_nonmissing = unexpected_count / nonnull_count * 100
            else:
                unexpected_percent_nonmissing = None

        else:
            missing_percent = None
            unexpected_percent = None
            unexpected_percent_nonmissing = None

        return_obj["result"] = {
            "element_count": element_count,
            "missing_count": missing_count,
            "missing_percent": missing_percent,
            "unexpected_count": unexpected_count,
            "unexpected_percent": unexpected_percent,
            "unexpected_percent_nonmissing": unexpected_percent_nonmissing,
            "partial_unexpected_list": unexpected_list[
                : result_format["partial_unexpected_count"]
            ],
        }

        if result_format["result_format"] == "BASIC":
            return return_obj

        # Try to return the most common values, if possible.
        if 0 < result_format.get("partial_unexpected_count"):
            try:
                partial_unexpected_counts = [
                    {"value": key, "count": value}
                    for key, value in sorted(
                        Counter(unexpected_list).most_common(
                            result_format["partial_unexpected_count"]
                        ),
                        key=lambda x: (-x[1], x[0]),
                    )
                ]
            except TypeError:
                partial_unexpected_counts = []
                if "details" not in return_obj["result"]:
                    return_obj["result"]["details"] = {}
                return_obj["result"]["details"][
                    "partial_unexpected_counts_error"
                ] = "partial_unexpected_counts requested, but requires a hashable type"
            finally:
                return_obj["result"].update(
                    {
                        "partial_unexpected_index_list": unexpected_index_list[
                            : result_format["partial_unexpected_count"]
                        ]
                        if unexpected_index_list is not None
                        else None,
                        "partial_unexpected_counts": partial_unexpected_counts,
                    }
                )

        if result_format["result_format"] == "SUMMARY":
            return return_obj

        return_obj["result"].update(
            {
                "unexpected_list": unexpected_list,
                "unexpected_index_list": unexpected_index_list,
            }
        )

        if result_format["result_format"] == "COMPLETE":
            return return_obj

        raise ValueError(
            "Unknown result_format %s." % (result_format["result_format"],)
        )

    def _calc_map_expectation_success(self, success_count, nonnull_count, mostly):
        """Calculate success and percent_success for column_map_expectations

        Args:
            success_count (int): \
                The number of successful values in the column
            nonnull_count (int): \
                The number of nonnull values in the column
            mostly (float or None): \
                A value between 0 and 1 (or None), indicating the fraction of successes required to pass the \
                expectation as a whole. If mostly=None, then all values must succeed in order for the expectation as \
                a whole to succeed.

        Returns:
            success (boolean), percent_success (float)
        """
        if isinstance(success_count, decimal.Decimal):
            raise ValueError(
                "success_count must not be a decimal; check your db configuration"
            )

        if isinstance(nonnull_count, decimal.Decimal):
            raise ValueError(
                "nonnull_count must not be a decimal; check your db configuration"
            )

        if nonnull_count > 0:
            percent_success = success_count / nonnull_count

            if mostly is not None:
                success = bool(percent_success >= mostly)
            else:
                success = bool(nonnull_count - success_count == 0)
        else:
            success = True
            percent_success = None

        return success, percent_success

    ###
    #
    # Iterative testing for custom expectations
    #
    ###

    def test_expectation_function(self, function, *args, **kwargs):
        """Test a generic expectation function

        Args:
            function (func): The function to be tested. (Must be a valid expectation function.)
            *args          : Positional arguments to be passed the the function
            **kwargs       : Keyword arguments to be passed the the function

        Returns:
            A JSON-serializable expectation result object.

        Notes:
            This function is a thin layer to allow quick testing of new expectation functions, without having to \
            define custom classes, etc. To use developed expectations from the command-line tool, you will still need \
            to define custom classes, etc.

            Check out :ref:`custom_expectations_reference` for more information.
        """

        argspec = inspect.getfullargspec(function)[0][1:]

        new_function = self.expectation(argspec)(function)
        return new_function(self, *args, **kwargs)


ValidationStatistics = namedtuple(
    "ValidationStatistics",
    [
        "evaluated_expectations",
        "successful_expectations",
        "unsuccessful_expectations",
        "success_percent",
        "success",
    ],
)


def _calc_validation_statistics(validation_results):
    """
    Calculate summary statistics for the validation results and
    return ``ExpectationStatistics``.
    """
    # calc stats
    successful_expectations = sum(exp.success for exp in validation_results)
    evaluated_expectations = len(validation_results)
    unsuccessful_expectations = evaluated_expectations - successful_expectations
    success = successful_expectations == evaluated_expectations
    try:
        success_percent = successful_expectations / evaluated_expectations * 100
    except ZeroDivisionError:
        # success_percent = float("nan")
        success_percent = None

    return ValidationStatistics(
        successful_expectations=successful_expectations,
        evaluated_expectations=evaluated_expectations,
        unsuccessful_expectations=unsuccessful_expectations,
        success=success,
        success_percent=success_percent,
    )<|MERGE_RESOLUTION|>--- conflicted
+++ resolved
@@ -285,11 +285,7 @@
                     stored_config = expectation_config
                 else:
                     # Append the expectation to the config.
-<<<<<<< HEAD
-                    stored_config = self._expectation_suite.add_or_replace(
-=======
                     stored_config = self._expectation_suite.add_expectation(
->>>>>>> feae74af
                         expectation_config
                     )
 
@@ -388,14 +384,12 @@
         }
 
     def append_expectation(self, expectation_config):
+        """This method is a thin wrapper for ExpectationSuite.append_expectation"""
         warnings.warn(
             "append_expectation is deprecated, and will be removed in a future release. "
-            + "Please use ExpectationSuite.add_or_replace instead.",
+            + "Please use ExpectationSuite.add_expectation instead.",
             DeprecationWarning,
         )
-        """This method is a thin wrapper for ExpectationSuite.append_expectation"""
-<<<<<<< HEAD
-
         self._expectation_suite.append_expectation(expectation_config)
 
     def find_expectation_indexes(
@@ -403,25 +397,6 @@
         expectation_configuration: ExpectationConfiguration,
         match_type: str = "domain",
     ) -> List[int]:
-        warnings.warn(
-            "find_expectation_indexes is deprecated, and will be removed in a future release. "
-            + "Please use ExpectationSuite.find_expectation_indexes instead.",
-            DeprecationWarning,
-        )
-=======
-        warnings.warn(
-            "append_expectation is deprecated, and will be removed in a future release. "
-            + "Please use ExpectationSuite.add_expectation instead.",
-            DeprecationWarning,
-        )
-        self._expectation_suite.append_expectation(expectation_config)
-
-    def find_expectation_indexes(
-        self,
-        expectation_configuration: ExpectationConfiguration,
-        match_type: str = "domain",
-    ) -> List[int]:
->>>>>>> feae74af
         """This method is a thin wrapper for ExpectationSuite.find_expectation_indexes"""
         warnings.warn(
             "find_expectation_indexes is deprecated, and will be removed in a future release. "
@@ -437,14 +412,6 @@
         expectation_configuration: ExpectationConfiguration,
         match_type: str = "domain",
     ) -> List[ExpectationConfiguration]:
-<<<<<<< HEAD
-        warnings.warn(
-            "find_expectations is deprecated, and will be removed in a future release. "
-            + "Please use ExpectationSuite.find_expectation_indexes instead.",
-            DeprecationWarning,
-        )
-=======
->>>>>>> feae74af
         """This method is a thin wrapper for ExpectationSuite.find_expectations()"""
         warnings.warn(
             "find_expectations is deprecated, and will be removed in a future release. "
@@ -459,17 +426,8 @@
         self,
         expectation_configuration: ExpectationConfiguration,
         match_type: str = "domain",
-<<<<<<< HEAD
-    ) -> ExpectationConfiguration:
-        warnings.warn(
-            "DataAsset.remove_expectations is deprecated, and will be removed in a future release. "
-            + "Please use ExpectationSuite.remove_expectation instead.",
-            DeprecationWarning,
-        )
-=======
         remove_multiple_matches: bool = False,
     ) -> List[ExpectationConfiguration]:
->>>>>>> feae74af
         """This method is a thin wrapper for ExpectationSuite.remove()"""
         warnings.warn(
             "DataAsset.remove_expectations is deprecated, and will be removed in a future release. "
@@ -477,13 +435,9 @@
             DeprecationWarning,
         )
         return self._expectation_suite.remove_expectation(
-<<<<<<< HEAD
-            expectation_configuration=expectation_configuration, match_type=match_type
-=======
             expectation_configuration=expectation_configuration,
             match_type=match_type,
             remove_multiple_matches=remove_multiple_matches,
->>>>>>> feae74af
         )
 
     def set_config_value(self, key, value):

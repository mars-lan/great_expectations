--- conflicted
+++ resolved
@@ -427,10 +427,7 @@
         self,
         expectation_configuration: ExpectationConfiguration,
         match_type: str = "domain",
-<<<<<<< HEAD
-=======
         remove_multiple_matches: bool = False,
->>>>>>> f2969f2b
     ) -> List[ExpectationConfiguration]:
         warnings.warn(
             "DataAsset.remove_expectations is deprecated, and will be removed in a future release. "

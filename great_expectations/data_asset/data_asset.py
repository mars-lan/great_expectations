import copy
import datetime
import inspect
import json
import logging
import traceback
import uuid
import warnings
from collections import Counter, defaultdict, namedtuple
from collections.abc import Hashable
from functools import wraps
from typing import List

from dateutil.parser import ParserError, parse
from marshmallow import ValidationError

from great_expectations import __version__ as ge_version
from great_expectations.core import (
    ExpectationConfiguration,
    ExpectationSuite,
    ExpectationSuiteValidationResult,
    ExpectationValidationResult,
    RunIdentifier,
    expectationSuiteSchema,
)
from great_expectations.core.evaluation_parameters import build_evaluation_parameters
from great_expectations.core.id_dict import BatchKwargs
from great_expectations.data_asset.util import (
    parse_result_format,
    recursively_convert_to_json_serializable,
)
from great_expectations.exceptions import GreatExpectationsError

logger = logging.getLogger(__name__)
logging.captureWarnings(True)


class DataAsset(object):

    # This should in general only be changed when a subclass *adds expectations* or *changes expectation semantics*
    # That way, multiple backends can implement the same data_asset_type
    _data_asset_type = "DataAsset"

    def __init__(self, *args, **kwargs):
        """
        Initialize the DataAsset.

        :param profiler (profiler class) = None: The profiler that should be run on the data_asset to
            build a baseline expectation suite.

        Note: DataAsset is designed to support multiple inheritance (e.g. PandasDataset inherits from both a
        Pandas DataFrame and Dataset which inherits from DataAsset), so it accepts generic *args and **kwargs arguments
        so that they can also be passed to other parent classes. In python 2, there isn't a clean way to include all of
        *args, **kwargs, and a named kwarg...so we use the inelegant solution of popping from kwargs, leaving the
        support for the profiler parameter not obvious from the signature.

        """
        interactive_evaluation = kwargs.pop("interactive_evaluation", True)
        profiler = kwargs.pop("profiler", None)
        expectation_suite = kwargs.pop("expectation_suite", None)
        expectation_suite_name = kwargs.pop("expectation_suite_name", None)
        data_context = kwargs.pop("data_context", None)
        batch_kwargs = kwargs.pop(
            "batch_kwargs", BatchKwargs(ge_batch_id=str(uuid.uuid1()))
        )
        batch_parameters = kwargs.pop("batch_parameters", {})
        batch_markers = kwargs.pop("batch_markers", {})

        if "autoinspect_func" in kwargs:
            warnings.warn(
                "Autoinspect_func is no longer supported; use a profiler instead (migration is easy!).",
                category=DeprecationWarning,
            )
        super().__init__(*args, **kwargs)
        self._config = {"interactive_evaluation": interactive_evaluation}
        self._initialize_expectations(
            expectation_suite=expectation_suite,
            expectation_suite_name=expectation_suite_name,
        )
        self._data_context = data_context
        self._batch_kwargs = BatchKwargs(batch_kwargs)
        self._batch_markers = batch_markers
        self._batch_parameters = batch_parameters

        # This special state variable tracks whether a validation run is going on, which will disable
        # saving expectation config objects
        self._active_validation = False
        if profiler is not None:
            profiler.profile(self)
        if data_context and hasattr(data_context, "_expectation_explorer_manager"):
            self.set_default_expectation_argument("include_config", True)

    def list_available_expectation_types(self):
        keys = dir(self)
        return [
            expectation for expectation in keys if expectation.startswith("expect_")
        ]

    def autoinspect(self, profiler):
        """Deprecated: use profile instead.

        Use the provided profiler to evaluate this data_asset and assign the resulting expectation suite as its own.

        Args:
            profiler: The profiler to use

        Returns:
            tuple(expectation_suite, validation_results)
        """
        warnings.warn(
            "The term autoinspect is deprecated and will be removed in a future release. Please use 'profile'\
        instead."
        )
        expectation_suite, validation_results = profiler.profile(self)
        return expectation_suite, validation_results

    def profile(self, profiler, profiler_configuration=None):
        """Use the provided profiler to evaluate this data_asset and assign the resulting expectation suite as its own.

        Args:
            profiler: The profiler to use
            profiler_configuration: Optional profiler configuration dict

        Returns:
            tuple(expectation_suite, validation_results)

        """
        expectation_suite, validation_results = profiler.profile(
            self, profiler_configuration
        )
        return expectation_suite, validation_results

    # TODO: add warning if no expectation_explorer_manager and how to turn on
    def edit_expectation_suite(self):
        return self._data_context._expectation_explorer_manager.edit_expectation_suite(
            self
        )

    @classmethod
    def expectation(cls, method_arg_names):
        """Manages configuration and running of expectation objects.

        Expectation builds and saves a new expectation configuration to the DataAsset object. It is the core decorator \
        used by great expectations to manage expectation configurations.

        Args:
            method_arg_names (List) : An ordered list of the arguments used by the method implementing the expectation \
                (typically the result of inspection). Positional arguments are explicitly mapped to \
                keyword arguments when the expectation is run.

        Notes:
            Intermediate decorators that call the core @expectation decorator will most likely need to pass their \
            decorated methods' signature up to the expectation decorator. For example, the MetaPandasDataset \
            column_map_expectation decorator relies on the DataAsset expectation decorator, but will pass through the \
            signature from the implementing method.

            @expectation intercepts and takes action based on the following parameters:
                * include_config (boolean or None) : \
                    If True, then include the generated expectation config as part of the result object. \
                    For more detail, see :ref:`include_config`.
                * catch_exceptions (boolean or None) : \
                    If True, then catch exceptions and include them as part of the result object. \
                    For more detail, see :ref:`catch_exceptions`.
                * result_format (str or None) : \
                    Which output mode to use: `BOOLEAN_ONLY`, `BASIC`, `COMPLETE`, or `SUMMARY`.
                    For more detail, see :ref:`result_format <result_format>`.
                * meta (dict or None): \
                    A JSON-serializable dictionary (nesting allowed) that will be included in the output without \
                    modification. For more detail, see :ref:`meta`.
        """

        def outer_wrapper(func):
            @wraps(func)
            def wrapper(self, *args, **kwargs):

                # Get the name of the method
                method_name = func.__name__

                # Combine all arguments into a single new "all_args" dictionary to name positional parameters
                all_args = dict(zip(method_arg_names, args))
                all_args.update(kwargs)

                # Unpack display parameters; remove them from all_args if appropriate
                if "include_config" in kwargs:
                    include_config = kwargs["include_config"]
                    del all_args["include_config"]
                else:
                    include_config = self.default_expectation_args["include_config"]

                if "catch_exceptions" in kwargs:
                    catch_exceptions = kwargs["catch_exceptions"]
                    del all_args["catch_exceptions"]
                else:
                    catch_exceptions = self.default_expectation_args["catch_exceptions"]

                if "result_format" in kwargs:
                    result_format = kwargs["result_format"]
                else:
                    result_format = self.default_expectation_args["result_format"]

                # Extract the meta object for use as a top-level expectation_config holder
                if "meta" in kwargs:
                    meta = kwargs["meta"]
                    del all_args["meta"]
                else:
                    meta = None

                # Set "condition_engine" to default parameter: "pandas", but only if "row_condition" is present
                # TODO: when other engines are implemented, this should be given as argument or obtained from condition
                if "row_condition" in kwargs:
                    all_args["condition_engine"] = "pandas"

                # Get the signature of the inner wrapper:
                argspec = inspect.getfullargspec(func)[0][1:]

                if "result_format" in argspec:
                    all_args["result_format"] = result_format
                else:
                    if "result_format" in all_args:
                        del all_args["result_format"]

                all_args = recursively_convert_to_json_serializable(all_args)

                # Patch in PARAMETER args, and remove locally-supplied arguments
                # This will become the stored config
                expectation_args = copy.deepcopy(all_args)

                if self._expectation_suite.evaluation_parameters:
                    (
                        evaluation_args,
                        substituted_parameters,
                    ) = build_evaluation_parameters(
                        expectation_args,
                        self._expectation_suite.evaluation_parameters,
                        self._config.get("interactive_evaluation", True),
                        self._data_context,
                    )
                else:
                    (
                        evaluation_args,
                        substituted_parameters,
                    ) = build_evaluation_parameters(
                        expectation_args,
                        None,
                        self._config.get("interactive_evaluation", True),
                        self._data_context,
                    )

                # Construct the expectation_config object
                expectation_config = ExpectationConfiguration(
                    expectation_type=method_name, kwargs=expectation_args, meta=meta
                )

                raised_exception = False
                exception_traceback = None
                exception_message = None

                # Finally, execute the expectation method itself
                if (
                    self._config.get("interactive_evaluation", True)
                    or self._active_validation
                ):
                    try:
                        return_obj = func(self, **evaluation_args)
                        if isinstance(return_obj, dict):
                            return_obj = ExpectationValidationResult(**return_obj)

                    except Exception as err:
                        if catch_exceptions:
                            raised_exception = True
                            exception_traceback = traceback.format_exc()
                            exception_message = "{}: {}".format(
                                type(err).__name__, str(err)
                            )

                            return_obj = ExpectationValidationResult(success=False)

                        else:
                            raise err

                else:
                    return_obj = ExpectationValidationResult(
                        expectation_config=copy.deepcopy(expectation_config)
                    )

                # If validate has set active_validation to true, then we do not save the config to avoid
                # saving updating expectation configs to the same suite during validation runs
                if self._active_validation is True:
                    pass
                else:
                    # Append the expectation to the config.
                    stored_config = self._expectation_suite.add_or_replace(expectation_config)

                if include_config:
                    return_obj.expectation_config = copy.deepcopy(stored_config)

                # If there was no interactive evaluation, success will not have been computed.
                if return_obj.success is not None:
                    # Add a "success" object to the config
                    stored_config.success_on_last_run = return_obj.success

                if catch_exceptions:
                    return_obj.exception_info = {
                        "raised_exception": raised_exception,
                        "exception_message": exception_message,
                        "exception_traceback": exception_traceback,
                    }

                if len(substituted_parameters) > 0:
                    if meta is None:
                        meta = dict()
                    meta["substituted_parameters"] = substituted_parameters

                # Add meta to return object
                if meta is not None:
                    return_obj.meta = meta

                return_obj = recursively_convert_to_json_serializable(return_obj)

                if self._data_context is not None:
                    return_obj = self._data_context.update_return_obj(self, return_obj)

                return return_obj

            return wrapper

        return outer_wrapper

    def _initialize_expectations(
        self, expectation_suite=None, expectation_suite_name=None
    ):
        """Instantiates `_expectation_suite` as empty by default or with a specified expectation `config`.
        In addition, this always sets the `default_expectation_args` to:
            `include_config`: False,
            `catch_exceptions`: False,
            `output_format`: 'BASIC'

        By default, initializes data_asset_type to the name of the implementing class, but subclasses
        that have interoperable semantics (e.g. Dataset) may override that parameter to clarify their
        interoperability.

        Args:
            expectation_suite (json): \
                A json-serializable expectation config. \
                If None, creates default `_expectation_suite` with an empty list of expectations and \
                key value `data_asset_name` as `data_asset_name`.

            expectation_suite_name (string): \
                The name to assign to the `expectation_suite.expectation_suite_name`

        Returns:
            None
        """
        if expectation_suite is not None:
            if isinstance(expectation_suite, dict):
                expectation_suite = expectationSuiteSchema.load(expectation_suite)
            else:
                expectation_suite = copy.deepcopy(expectation_suite)
            self._expectation_suite = expectation_suite

            if expectation_suite_name is not None:
                if (
                    self._expectation_suite.expectation_suite_name
                    != expectation_suite_name
                ):
                    logger.warning(
                        "Overriding existing expectation_suite_name {n1} with new name {n2}".format(
                            n1=self._expectation_suite.expectation_suite_name,
                            n2=expectation_suite_name,
                        )
                    )
                self._expectation_suite.expectation_suite_name = expectation_suite_name

        else:
            if expectation_suite_name is None:
                expectation_suite_name = "default"
            self._expectation_suite = ExpectationSuite(
                expectation_suite_name=expectation_suite_name
            )

        self._expectation_suite.data_asset_type = self._data_asset_type
        self.default_expectation_args = {
            "include_config": True,
            "catch_exceptions": False,
            "result_format": "BASIC",
        }

    def append_expectation(self, expectation_config):
        warnings.warn(
            "append_expectation is deprecated, and will be removed in a future release. "
            + "Please use ExpectationSuite.add_or_replace instead.",
            DeprecationWarning,
        )
        """This method is a thin wrapper for ExpectationSuite.append_expectation"""
<<<<<<< HEAD
        self._expectation_suite.append_expectation(expectation_config)

    def _append_expectation(self, expectation_config):
        """This method
        
        This method should become a thin wrapper for ExpectationSuite.append_expectation

        Included for backwards compatibility.
        """
        """Appends an expectation to `DataAsset._expectation_suite` and drops existing expectations of the same type.

           If `expectation_config` is a column expectation, this drops existing expectations that are specific to \
           that column and only if it is the same expectation type as `expectation_config`. Otherwise, if it's not a \
           column expectation, this drops existing expectations of the same type as `expectation config`. \
           After expectations of the same type are dropped, `expectation_config` is appended to \
           `DataAsset._expectation_suite`.

           Args:
               expectation_config (json): \
                   The JSON-serializable expectation to be added to the DataAsset expectations in `_expectation_suite`.

           Notes:
               May raise future errors once json-serializable tests are implemented to check for correct arg formatting

        """
        expectation_type = expectation_config.expectation_type

        # Test to ensure the new expectation is serializable.
        # FIXME: If it's not, are we sure we want to raise an error?
        # FIXME: Should we allow users to override the error?
        # FIXME: Should we try to convert the object using something like recursively_convert_to_json_serializable?
        # json.dumps(expectation_config)

        # Drop existing expectations with the same expectation_type.
        # For column_expectations, _append_expectation should only replace expectations
        # where the expectation_type AND the column match
        # !!! This is good default behavior, but
        # !!!    it needs to be documented, and
        # !!!    we need to provide syntax to override it.

        if 'column' in expectation_config.kwargs and 'row_condition' in expectation_config.kwargs:
            column = expectation_config.kwargs['column']
            row_condition = expectation_config.kwargs['row_condition']
            condition_engine = expectation_config.kwargs['condition_engine']

            self._expectation_suite.expectations = [f for f in filter(
                lambda exp: (exp.expectation_type != expectation_type) or
                            ('column' in exp.kwargs and exp.kwargs['column'] != column) or
                            ('condition_engine' in exp.kwargs and exp.kwargs['condition_engine'] != condition_engine) or
                            ('row_condition' in exp.kwargs and exp.kwargs['row_condition'] != row_condition) or
                            ('row_condition' not in exp.kwargs),
                self._expectation_suite.expectations
            )]

        elif 'column' in expectation_config.kwargs:
            column = expectation_config.kwargs['column']

            self._expectation_suite.expectations = [f for f in filter(
                lambda exp: (exp.expectation_type != expectation_type) or
                            ('column' in exp.kwargs and exp.kwargs['column'] != column) or
                            ('row_condition' in exp.kwargs),
                self._expectation_suite.expectations
            )]

        else:
            self._expectation_suite.expectations = [f for f in filter(
                lambda exp: exp.expectation_type != expectation_type,
                self._expectation_suite.expectations
            )]
=======
>>>>>>> 8cfbea86

        self._expectation_suite.append_expectation(expectation_config)


    def find_expectation_indexes(
            self,
            expectation_configuration: ExpectationConfiguration,
            match_type: str = "domain"
    ) -> List[int]:
        warnings.warn(
            "find_expectation_indexes is deprecated, and will be removed in a future release. "
            + "Please use ExpectationSuite.find_expectation_indexes instead.",
            DeprecationWarning,
        )
        """This method is a thin wrapper for ExpectationSuite.find_expectation_indexes"""
        return self._expectation_suite.find_expectation_indexes(
            expectation_configuration=expectation_configuration,
            match_type=match_type
        )

    def find_expectations(self,
              expectation_configuration: ExpectationConfiguration,
              match_type: str = "domain"
              ) -> List[ExpectationConfiguration]:
        warnings.warn(
            "find_expectations is deprecated, and will be removed in a future release. "
            + "Please use ExpectationSuite.find_expectation_indexes instead.",
            DeprecationWarning,
        )
        """This method is a thin wrapper for ExpectationSuite.find_expectations()"""
        return self._expectation_suite.find_expectations(
            expectation_configuration=expectation_configuration,
            match_type=match_type
        )

    def remove_expectation(
            self,
            expectation_configuration: ExpectationConfiguration,
            match_type: str = "domain"
    ) -> ExpectationConfiguration:
        warnings.warn(
            "DataAsset.remove_expectations is deprecated, and will be removed in a future release. "
            + "Please use ExpectationSuite.remove_expectation instead.",
            DeprecationWarning,
        )
        """This method is a thin wrapper for ExpectationSuite.remove()"""
        return self._expectation_suite.remove_expectation(
            expectation_configuration=expectation_configuration,
            match_type=match_type
        )

    def set_config_value(self, key, value):
        self._config[key] = value

    def get_config_value(self, key):
        return self._config[key]

    @property
    def batch_kwargs(self):
        return self._batch_kwargs

    @property
    def batch_id(self):
        return self.batch_kwargs.to_id()

    @property
    def batch_markers(self):
        return self._batch_markers

    @property
    def batch_parameters(self):
        return self._batch_parameters

    def discard_failing_expectations(self):
        res = self.validate(only_return_failures=True).results
        if any(res):
            for item in res:
                self.remove_expectation(
                    expectation_type=item.expectation_config.expectation_type,
                    expectation_kwargs=item.expectation_config["kwargs"],
                )
            warnings.warn("Removed %s expectations that were 'False'" % len(res))

    def get_default_expectation_arguments(self):
        """Fetch default expectation arguments for this data_asset

        Returns:
            A dictionary containing all the current default expectation arguments for a data_asset

            Ex::

                {
                    "include_config" : True,
                    "catch_exceptions" : False,
                    "result_format" : 'BASIC'
                }

        See also:
            set_default_expectation_arguments
        """
        return self.default_expectation_args

    def set_default_expectation_argument(self, argument, value):
        """Set a default expectation argument for this data_asset

        Args:
            argument (string): The argument to be replaced
            value : The New argument to use for replacement

        Returns:
            None

        See also:
            get_default_expectation_arguments
        """
        # !!! Maybe add a validation check here?

        self.default_expectation_args[argument] = value

    def get_expectations_config(
        self,
        discard_failed_expectations=True,
        discard_result_format_kwargs=True,
        discard_include_config_kwargs=True,
        discard_catch_exceptions_kwargs=True,
        suppress_warnings=False,
    ):
        warnings.warn(
            "get_expectations_config is deprecated, and will be removed in a future release. "
            + "Please use get_expectation_suite instead.",
            DeprecationWarning,
        )
        return self.get_expectation_suite(
            discard_failed_expectations,
            discard_result_format_kwargs,
            discard_include_config_kwargs,
            discard_catch_exceptions_kwargs,
            suppress_warnings,
        )

    def get_expectation_suite(
        self,
        discard_failed_expectations=True,
        discard_result_format_kwargs=True,
        discard_include_config_kwargs=True,
        discard_catch_exceptions_kwargs=True,
        suppress_warnings=False,
        suppress_logging=False,
    ):
        """Returns _expectation_config as a JSON object, and perform some cleaning along the way.

        Args:
            discard_failed_expectations (boolean): \
                Only include expectations with success_on_last_run=True in the exported config.  Defaults to `True`.
            discard_result_format_kwargs (boolean): \
                In returned expectation objects, suppress the `result_format` parameter. Defaults to `True`.
            discard_include_config_kwargs (boolean): \
                In returned expectation objects, suppress the `include_config` parameter. Defaults to `True`.
            discard_catch_exceptions_kwargs (boolean): \
                In returned expectation objects, suppress the `catch_exceptions` parameter.  Defaults to `True`.
            suppress_warnings (boolean): \
                If true, do not include warnings in logging information about the operation.
            suppress_logging (boolean): \
                If true, do not create a log entry (useful when using get_expectation_suite programmatically)

        Returns:
            An expectation suite.

        Note:
            get_expectation_suite does not affect the underlying expectation suite at all. The returned suite is a \
             copy of _expectation_suite, not the original object.
        """

        expectation_suite = copy.deepcopy(self._expectation_suite)
        expectations = expectation_suite.expectations

        discards = defaultdict(int)

        if discard_failed_expectations:
            new_expectations = []

            for expectation in expectations:
                # Note: This is conservative logic.
                # Instead of retaining expectations IFF success==True, it discard expectations IFF success==False.
                # In cases where expectation.success is missing or None, expectations are *retained*.
                # Such a case could occur if expectations were loaded from a config file and never run.
                if expectation.success_on_last_run is False:
                    discards["failed_expectations"] += 1
                else:
                    new_expectations.append(expectation)

            expectations = new_expectations

        message = "\t%d expectation(s) included in expectation_suite." % len(
            expectations
        )

        if discards["failed_expectations"] > 0 and not suppress_warnings:
            message += (
                " Omitting %d expectation(s) that failed when last run; set "
                "discard_failed_expectations=False to include them."
                % discards["failed_expectations"]
            )

        for expectation in expectations:
            # FIXME: Factor this out into a new function. The logic is duplicated in remove_expectation,
            #  which calls _copy_and_clean_up_expectation
            expectation.success_on_last_run = None

            if discard_result_format_kwargs:
                if "result_format" in expectation.kwargs:
                    del expectation.kwargs["result_format"]
                    discards["result_format"] += 1

            if discard_include_config_kwargs:
                if "include_config" in expectation.kwargs:
                    del expectation.kwargs["include_config"]
                    discards["include_config"] += 1

            if discard_catch_exceptions_kwargs:
                if "catch_exceptions" in expectation.kwargs:
                    del expectation.kwargs["catch_exceptions"]
                    discards["catch_exceptions"] += 1

        settings_message = ""

        if discards["result_format"] > 0 and not suppress_warnings:
            settings_message += " result_format"

        if discards["include_config"] > 0 and not suppress_warnings:
            settings_message += " include_config"

        if discards["catch_exceptions"] > 0 and not suppress_warnings:
            settings_message += " catch_exceptions"

        if (
            len(settings_message) > 1
        ):  # Only add this if we added one of the settings above.
            settings_message += " settings filtered."

        expectation_suite.expectations = expectations
        if not suppress_logging:
            logger.info(message + settings_message)
        return expectation_suite

    def save_expectation_suite(
        self,
        filepath=None,
        discard_failed_expectations=True,
        discard_result_format_kwargs=True,
        discard_include_config_kwargs=True,
        discard_catch_exceptions_kwargs=True,
        suppress_warnings=False,
    ):
        """Writes ``_expectation_config`` to a JSON file.

           Writes the DataAsset's expectation config to the specified JSON ``filepath``. Failing expectations \
           can be excluded from the JSON expectations config with ``discard_failed_expectations``. The kwarg key-value \
           pairs :ref:`result_format`, :ref:`include_config`, and :ref:`catch_exceptions` are optionally excluded from \
           the JSON expectations config.

           Args:
               filepath (string): \
                   The location and name to write the JSON config file to.
               discard_failed_expectations (boolean): \
                   If True, excludes expectations that do not return ``success = True``. \
                   If False, all expectations are written to the JSON config file.
               discard_result_format_kwargs (boolean): \
                   If True, the :ref:`result_format` attribute for each expectation is not written to the JSON config \
                   file.
               discard_include_config_kwargs (boolean): \
                   If True, the :ref:`include_config` attribute for each expectation is not written to the JSON config \
                   file.
               discard_catch_exceptions_kwargs (boolean): \
                   If True, the :ref:`catch_exceptions` attribute for each expectation is not written to the JSON \
                   config file.
               suppress_warnings (boolean): \
                  It True, all warnings raised by Great Expectations, as a result of dropped expectations, are \
                  suppressed.

        """
        expectation_suite = self.get_expectation_suite(
            discard_failed_expectations,
            discard_result_format_kwargs,
            discard_include_config_kwargs,
            discard_catch_exceptions_kwargs,
            suppress_warnings,
        )
        if filepath is None and self._data_context is not None:
            self._data_context.save_expectation_suite(expectation_suite)
        elif filepath is not None:
            with open(filepath, "w") as outfile:
                json.dump(
                    expectationSuiteSchema.dump(expectation_suite),
                    outfile,
                    indent=2,
                    sort_keys=True,
                )
        else:
            raise ValueError(
                "Unable to save config: filepath or data_context must be available."
            )

    def validate(
        self,
        expectation_suite=None,
        run_id=None,
        data_context=None,
        evaluation_parameters=None,
        catch_exceptions=True,
        result_format=None,
        only_return_failures=False,
        run_name=None,
        run_time=None,
    ):
        """Generates a JSON-formatted report describing the outcome of all expectations.

        Use the default expectation_suite=None to validate the expectations config associated with the DataAsset.

        Args:
            expectation_suite (json or None): \
                If None, uses the expectations config generated with the DataAsset during the current session. \
                If a JSON file, validates those expectations.
            run_name (str): \
                Used to identify this validation result as part of a collection of validations. \
                See DataContext for more information.
            data_context (DataContext): \
                A datacontext object to use as part of validation for binding evaluation parameters and \
                registering validation results.
            evaluation_parameters (dict or None): \
                If None, uses the evaluation_paramters from the expectation_suite provided or as part of the \
                data_asset. If a dict, uses the evaluation parameters in the dictionary.
            catch_exceptions (boolean): \
                If True, exceptions raised by tests will not end validation and will be described in the returned \
                report.
            result_format (string or None): \
                If None, uses the default value ('BASIC' or as specified). \
                If string, the returned expectation output follows the specified format ('BOOLEAN_ONLY','BASIC', \
                etc.).
            only_return_failures (boolean): \
                If True, expectation results are only returned when ``success = False`` \

        Returns:
            A JSON-formatted dictionary containing a list of the validation results. \
            An example of the returned format::

            {
              "results": [
                {
                  "unexpected_list": [unexpected_value_1, unexpected_value_2],
                  "expectation_type": "expect_*",
                  "kwargs": {
                    "column": "Column_Name",
                    "output_format": "SUMMARY"
                  },
                  "success": true,
                  "raised_exception: false.
                  "exception_traceback": null
                },
                {
                  ... (Second expectation results)
                },
                ... (More expectations results)
              ],
              "success": true,
              "statistics": {
                "evaluated_expectations": n,
                "successful_expectations": m,
                "unsuccessful_expectations": n - m,
                "success_percent": m / n
              }
            }

        Notes:
           If the configuration object was built with a different version of great expectations then the \
           current environment. If no version was found in the configuration file.

        Raises:
           AttributeError - if 'catch_exceptions'=None and an expectation throws an AttributeError
        """
        try:
            validation_time = datetime.datetime.now(datetime.timezone.utc).strftime(
                "%Y%m%dT%H%M%S.%fZ"
            )

            assert not (run_id and run_name) and not (
                run_id and run_time
            ), "Please provide either a run_id or run_name and/or run_time."
            if isinstance(run_id, str) and not run_name:
                warnings.warn(
                    "String run_ids will be deprecated in the future. Please provide a run_id of type "
                    "RunIdentifier(run_name=None, run_time=None), or a dictionary containing run_name "
                    "and run_time (both optional). Instead of providing a run_id, you may also provide"
                    "run_name and run_time separately.",
                    DeprecationWarning,
                )
                try:
                    run_time = parse(run_id)
                except (ParserError, TypeError):
                    pass
                run_id = RunIdentifier(run_name=run_id, run_time=run_time)
            elif isinstance(run_id, dict):
                run_id = RunIdentifier(**run_id)
            elif not isinstance(run_id, RunIdentifier):
                run_id = RunIdentifier(run_name=run_name, run_time=run_time)

            self._active_validation = True

            # If a different validation data context was provided, override
            validate__data_context = self._data_context
            if data_context is None and self._data_context is not None:
                data_context = self._data_context
            elif data_context is not None:
                # temporarily set self._data_context so it is used inside the expectation decorator
                self._data_context = data_context

            results = []

            if expectation_suite is None:
                expectation_suite = self.get_expectation_suite(
                    discard_failed_expectations=False,
                    discard_result_format_kwargs=False,
                    discard_include_config_kwargs=False,
                    discard_catch_exceptions_kwargs=False,
                )
            elif isinstance(expectation_suite, str):
                try:
                    with open(expectation_suite) as infile:
                        expectation_suite = expectationSuiteSchema.loads(infile.read())
                except ValidationError:
                    raise
                except IOError:
                    raise GreatExpectationsError(
                        "Unable to load expectation suite: IO error while reading %s"
                        % expectation_suite
                    )
            elif not isinstance(expectation_suite, ExpectationSuite):
                logger.error(
                    "Unable to validate using the provided value for expectation suite; does it need to be "
                    "loaded from a dictionary?"
                )
                if getattr(data_context, "_usage_statistics_handler", None):
                    handler = data_context._usage_statistics_handler
                    handler.send_usage_message(
                        event="data_asset.validate",
                        event_payload=handler._batch_anonymizer.anonymize_batch_info(
                            self
                        ),
                        success=False,
                    )
                return ExpectationValidationResult(success=False)
            # Evaluation parameter priority is
            # 1. from provided parameters
            # 2. from expectation configuration
            # 3. from data context
            # So, we load them in reverse order

            if data_context is not None:
                runtime_evaluation_parameters = data_context.evaluation_parameter_store.get_bind_params(
                    run_id
                )
            else:
                runtime_evaluation_parameters = {}

            if expectation_suite.evaluation_parameters:
                runtime_evaluation_parameters.update(
                    expectation_suite.evaluation_parameters
                )

            if evaluation_parameters is not None:
                runtime_evaluation_parameters.update(evaluation_parameters)

            # Convert evaluation parameters to be json-serializable
            runtime_evaluation_parameters = recursively_convert_to_json_serializable(
                runtime_evaluation_parameters
            )

            # Warn if our version is different from the version in the configuration
            try:
                if (
                    expectation_suite.meta["great_expectations.__version__"]
                    != ge_version
                ):
                    warnings.warn(
                        "WARNING: This configuration object was built using version %s of great_expectations, but "
                        "is currently being validated by version %s."
                        % (
                            expectation_suite.meta["great_expectations.__version__"],
                            ge_version,
                        )
                    )
            except KeyError:
                warnings.warn(
                    "WARNING: No great_expectations version found in configuration object."
                )

            ###
            # This is an early example of what will become part of the ValidationOperator
            # This operator would be dataset-semantic aware
            # Adding now to simply ensure we can be slightly better at ordering our expectation evaluation
            ###

            # Group expectations by column
            columns = {}

            for expectation in expectation_suite.expectations:
                if "column" in expectation.kwargs and isinstance(
                    expectation.kwargs["column"], Hashable
                ):
                    column = expectation.kwargs["column"]
                else:
                    column = "_nocolumn"
                if column not in columns:
                    columns[column] = []
                columns[column].append(expectation)

            expectations_to_evaluate = []
            for col in columns:
                expectations_to_evaluate.extend(columns[col])

            for expectation in expectations_to_evaluate:

                try:
                    # copy the config so we can modify it below if needed
                    expectation = copy.deepcopy(expectation)

                    expectation_method = getattr(self, expectation.expectation_type)

                    if result_format is not None:
                        expectation.kwargs.update({"result_format": result_format})

                    # A missing parameter will raise an EvaluationParameterError
                    (
                        evaluation_args,
                        substituted_parameters,
                    ) = build_evaluation_parameters(
                        expectation.kwargs,
                        runtime_evaluation_parameters,
                        self._config.get("interactive_evaluation", True),
                        self._data_context,
                    )

                    result = expectation_method(
                        catch_exceptions=catch_exceptions,
                        include_config=True,
                        **evaluation_args
                    )

                except Exception as err:
                    if catch_exceptions:
                        raised_exception = True
                        exception_traceback = traceback.format_exc()

                        result = ExpectationValidationResult(
                            success=False,
                            exception_info={
                                "raised_exception": raised_exception,
                                "exception_traceback": exception_traceback,
                                "exception_message": str(err),
                            },
                        )

                    else:
                        raise err

                # if include_config:
                result.expectation_config = expectation

                # Add an empty exception_info object if no exception was caught
                if catch_exceptions and result.exception_info is None:
                    result.exception_info = {
                        "raised_exception": False,
                        "exception_traceback": None,
                        "exception_message": None,
                    }

                results.append(result)

            statistics = _calc_validation_statistics(results)

            if only_return_failures:
                abbrev_results = []
                for exp in results:
                    if not exp.success:
                        abbrev_results.append(exp)
                results = abbrev_results

            expectation_suite_name = expectation_suite.expectation_suite_name

            result = ExpectationSuiteValidationResult(
                results=results,
                success=statistics.success,
                statistics={
                    "evaluated_expectations": statistics.evaluated_expectations,
                    "successful_expectations": statistics.successful_expectations,
                    "unsuccessful_expectations": statistics.unsuccessful_expectations,
                    "success_percent": statistics.success_percent,
                },
                evaluation_parameters=runtime_evaluation_parameters,
                meta={
                    "great_expectations.__version__": ge_version,
                    "expectation_suite_name": expectation_suite_name,
                    "run_id": run_id,
                    "batch_kwargs": self.batch_kwargs,
                    "batch_markers": self.batch_markers,
                    "batch_parameters": self.batch_parameters,
                    "validation_time": validation_time,
                },
            )

            self._data_context = validate__data_context
        except Exception:
            if getattr(data_context, "_usage_statistics_handler", None):
                handler = data_context._usage_statistics_handler
                handler.send_usage_message(
                    event="data_asset.validate",
                    event_payload=handler._batch_anonymizer.anonymize_batch_info(self),
                    success=False,
                )
            raise
        finally:
            self._active_validation = False

        if getattr(data_context, "_usage_statistics_handler", None):
            handler = data_context._usage_statistics_handler
            handler.send_usage_message(
                event="data_asset.validate",
                event_payload=handler._batch_anonymizer.anonymize_batch_info(self),
                success=True,
            )
        return result

    def get_evaluation_parameter(self, parameter_name, default_value=None):
        """Get an evaluation parameter value that has been stored in meta.

        Args:
            parameter_name (string): The name of the parameter to store.
            default_value (any): The default value to be returned if the parameter is not found.

        Returns:
            The current value of the evaluation parameter.
        """
        if parameter_name in self._expectation_suite.evaluation_parameters:
            return self._expectation_suite.evaluation_parameters[parameter_name]
        else:
            return default_value

    def set_evaluation_parameter(self, parameter_name, parameter_value):
        """Provide a value to be stored in the data_asset evaluation_parameters object and used to evaluate
        parameterized expectations.

        Args:
            parameter_name (string): The name of the kwarg to be replaced at evaluation time
            parameter_value (any): The value to be used
        """
        self._expectation_suite.evaluation_parameters.update(
            {parameter_name: parameter_value}
        )

    def add_citation(
        self,
        comment,
        batch_kwargs=None,
        batch_markers=None,
        batch_parameters=None,
        citation_date=None,
    ):
        if batch_kwargs is None:
            batch_kwargs = self.batch_kwargs
        if batch_markers is None:
            batch_markers = self.batch_markers
        if batch_parameters is None:
            batch_parameters = self.batch_parameters
        self._expectation_suite.add_citation(
            comment,
            batch_kwargs=batch_kwargs,
            batch_markers=batch_markers,
            batch_parameters=batch_parameters,
            citation_date=citation_date,
        )

    @property
    def expectation_suite_name(self):
        """Gets the current expectation_suite name of this data_asset as stored in the expectations configuration."""
        return self._expectation_suite.expectation_suite_name

    @expectation_suite_name.setter
    def expectation_suite_name(self, expectation_suite_name):
        """Sets the expectation_suite name of this data_asset as stored in the expectations configuration."""
        self._expectation_suite.expectation_suite_name = expectation_suite_name

    ###
    #
    # Output generation
    #
    ###

    def _format_map_output(
        self,
        result_format,
        success,
        element_count,
        nonnull_count,
        unexpected_count,
        unexpected_list,
        unexpected_index_list,
    ):
        """Helper function to construct expectation result objects for map_expectations (such as column_map_expectation
        and file_lines_map_expectation).

        Expectations support four result_formats: BOOLEAN_ONLY, BASIC, SUMMARY, and COMPLETE.
        In each case, the object returned has a different set of populated fields.
        See :ref:`result_format` for more information.

        This function handles the logic for mapping those fields for column_map_expectations.
        """
        # NB: unexpected_count parameter is explicit some implementing classes may limit the length of unexpected_list

        # Retain support for string-only output formats:
        result_format = parse_result_format(result_format)

        # Incrementally add to result and return when all values for the specified level are present
        return_obj = {"success": success}

        if result_format["result_format"] == "BOOLEAN_ONLY":
            return return_obj

        missing_count = element_count - nonnull_count

        if element_count > 0:
            unexpected_percent = unexpected_count / element_count * 100
            missing_percent = missing_count / element_count * 100

            if nonnull_count > 0:
                unexpected_percent_nonmissing = unexpected_count / nonnull_count * 100
            else:
                unexpected_percent_nonmissing = None

        else:
            missing_percent = None
            unexpected_percent = None
            unexpected_percent_nonmissing = None

        return_obj["result"] = {
            "element_count": element_count,
            "missing_count": missing_count,
            "missing_percent": missing_percent,
            "unexpected_count": unexpected_count,
            "unexpected_percent": unexpected_percent,
            "unexpected_percent_nonmissing": unexpected_percent_nonmissing,
            "partial_unexpected_list": unexpected_list[
                : result_format["partial_unexpected_count"]
            ],
        }

        if result_format["result_format"] == "BASIC":
            return return_obj

        # Try to return the most common values, if possible.
        if 0 < result_format.get("partial_unexpected_count"):
            try:
                partial_unexpected_counts = [
                    {"value": key, "count": value}
                    for key, value in sorted(
                        Counter(unexpected_list).most_common(
                            result_format["partial_unexpected_count"]
                        ),
                        key=lambda x: (-x[1], x[0]),
                    )
                ]
            except TypeError:
                partial_unexpected_counts = [
                    "partial_exception_counts requires a hashable type"
                ]
            finally:
                return_obj["result"].update(
                    {
                        "partial_unexpected_index_list": unexpected_index_list[
                            : result_format["partial_unexpected_count"]
                        ]
                        if unexpected_index_list is not None
                        else None,
                        "partial_unexpected_counts": partial_unexpected_counts,
                    }
                )

        if result_format["result_format"] == "SUMMARY":
            return return_obj

        return_obj["result"].update(
            {
                "unexpected_list": unexpected_list,
                "unexpected_index_list": unexpected_index_list,
            }
        )

        if result_format["result_format"] == "COMPLETE":
            return return_obj

        raise ValueError(
            "Unknown result_format %s." % (result_format["result_format"],)
        )

    def _calc_map_expectation_success(self, success_count, nonnull_count, mostly):
        """Calculate success and percent_success for column_map_expectations

        Args:
            success_count (int): \
                The number of successful values in the column
            nonnull_count (int): \
                The number of nonnull values in the column
            mostly (float or None): \
                A value between 0 and 1 (or None), indicating the fraction of successes required to pass the \
                expectation as a whole. If mostly=None, then all values must succeed in order for the expectation as \
                a whole to succeed.

        Returns:
            success (boolean), percent_success (float)
        """

        if nonnull_count > 0:
            # percent_success = float(success_count)/nonnull_count
            percent_success = success_count / nonnull_count

            if mostly is not None:
                success = bool(percent_success >= mostly)

            else:
                success = bool(nonnull_count - success_count == 0)

        else:
            success = True
            percent_success = None

        return success, percent_success

    ###
    #
    # Iterative testing for custom expectations
    #
    ###

    def test_expectation_function(self, function, *args, **kwargs):
        """Test a generic expectation function

        Args:
            function (func): The function to be tested. (Must be a valid expectation function.)
            *args          : Positional arguments to be passed the the function
            **kwargs       : Keyword arguments to be passed the the function

        Returns:
            A JSON-serializable expectation result object.

        Notes:
            This function is a thin layer to allow quick testing of new expectation functions, without having to \
            define custom classes, etc. To use developed expectations from the command-line tool, you will still need \
            to define custom classes, etc.

            Check out :ref:`custom_expectations_reference` for more information.
        """

        argspec = inspect.getfullargspec(function)[0][1:]

        new_function = self.expectation(argspec)(function)
        return new_function(self, *args, **kwargs)


ValidationStatistics = namedtuple(
    "ValidationStatistics",
    [
        "evaluated_expectations",
        "successful_expectations",
        "unsuccessful_expectations",
        "success_percent",
        "success",
    ],
)


def _calc_validation_statistics(validation_results):
    """
    Calculate summary statistics for the validation results and
    return ``ExpectationStatistics``.
    """
    # calc stats
    successful_expectations = sum(exp.success for exp in validation_results)
    evaluated_expectations = len(validation_results)
    unsuccessful_expectations = evaluated_expectations - successful_expectations
    success = successful_expectations == evaluated_expectations
    try:
        success_percent = successful_expectations / evaluated_expectations * 100
    except ZeroDivisionError:
        # success_percent = float("nan")
        success_percent = None

    return ValidationStatistics(
        successful_expectations=successful_expectations,
        evaluated_expectations=evaluated_expectations,
        unsuccessful_expectations=unsuccessful_expectations,
        success=success,
        success_percent=success_percent,
    )<|MERGE_RESOLUTION|>--- conflicted
+++ resolved
@@ -204,11 +204,6 @@
                     del all_args["meta"]
                 else:
                     meta = None
-
-                # Set "condition_engine" to default parameter: "pandas", but only if "row_condition" is present
-                # TODO: when other engines are implemented, this should be given as argument or obtained from condition
-                if "row_condition" in kwargs:
-                    all_args["condition_engine"] = "pandas"
 
                 # Get the signature of the inner wrapper:
                 argspec = inspect.getfullargspec(func)[0][1:]
@@ -392,78 +387,6 @@
             DeprecationWarning,
         )
         """This method is a thin wrapper for ExpectationSuite.append_expectation"""
-<<<<<<< HEAD
-        self._expectation_suite.append_expectation(expectation_config)
-
-    def _append_expectation(self, expectation_config):
-        """This method
-        
-        This method should become a thin wrapper for ExpectationSuite.append_expectation
-
-        Included for backwards compatibility.
-        """
-        """Appends an expectation to `DataAsset._expectation_suite` and drops existing expectations of the same type.
-
-           If `expectation_config` is a column expectation, this drops existing expectations that are specific to \
-           that column and only if it is the same expectation type as `expectation_config`. Otherwise, if it's not a \
-           column expectation, this drops existing expectations of the same type as `expectation config`. \
-           After expectations of the same type are dropped, `expectation_config` is appended to \
-           `DataAsset._expectation_suite`.
-
-           Args:
-               expectation_config (json): \
-                   The JSON-serializable expectation to be added to the DataAsset expectations in `_expectation_suite`.
-
-           Notes:
-               May raise future errors once json-serializable tests are implemented to check for correct arg formatting
-
-        """
-        expectation_type = expectation_config.expectation_type
-
-        # Test to ensure the new expectation is serializable.
-        # FIXME: If it's not, are we sure we want to raise an error?
-        # FIXME: Should we allow users to override the error?
-        # FIXME: Should we try to convert the object using something like recursively_convert_to_json_serializable?
-        # json.dumps(expectation_config)
-
-        # Drop existing expectations with the same expectation_type.
-        # For column_expectations, _append_expectation should only replace expectations
-        # where the expectation_type AND the column match
-        # !!! This is good default behavior, but
-        # !!!    it needs to be documented, and
-        # !!!    we need to provide syntax to override it.
-
-        if 'column' in expectation_config.kwargs and 'row_condition' in expectation_config.kwargs:
-            column = expectation_config.kwargs['column']
-            row_condition = expectation_config.kwargs['row_condition']
-            condition_engine = expectation_config.kwargs['condition_engine']
-
-            self._expectation_suite.expectations = [f for f in filter(
-                lambda exp: (exp.expectation_type != expectation_type) or
-                            ('column' in exp.kwargs and exp.kwargs['column'] != column) or
-                            ('condition_engine' in exp.kwargs and exp.kwargs['condition_engine'] != condition_engine) or
-                            ('row_condition' in exp.kwargs and exp.kwargs['row_condition'] != row_condition) or
-                            ('row_condition' not in exp.kwargs),
-                self._expectation_suite.expectations
-            )]
-
-        elif 'column' in expectation_config.kwargs:
-            column = expectation_config.kwargs['column']
-
-            self._expectation_suite.expectations = [f for f in filter(
-                lambda exp: (exp.expectation_type != expectation_type) or
-                            ('column' in exp.kwargs and exp.kwargs['column'] != column) or
-                            ('row_condition' in exp.kwargs),
-                self._expectation_suite.expectations
-            )]
-
-        else:
-            self._expectation_suite.expectations = [f for f in filter(
-                lambda exp: exp.expectation_type != expectation_type,
-                self._expectation_suite.expectations
-            )]
-=======
->>>>>>> 8cfbea86
 
         self._expectation_suite.append_expectation(expectation_config)
 

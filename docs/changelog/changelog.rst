.. _changelog:

develop
-----------------
* Allow basic operations in evaluation parameters, with or without evaluation parameters.


develop
-----------------
* When unexpected exceptions occur (e.g., during data docs rendering), the user will see detailed error messages, providing information about the specific issue as well as the stack trace.
* Remove the "project new" option from the command line (since it is not implemented; users can only run "init" to create a new project).
* Update type detection for bigquery based on driver changes in pybigquery driver 0.4.14. Added a warning for users who are running an older pybigquery driver
* added execution tests to the NotebookRenderer to mitigate codegen risks
<<<<<<< HEAD
* Add option "persist", true by default, for SparkDFDataset to persist the DataFrame it is passed. This addresses #1133
in a deeper way (thanks @tejsvirai for the robust debugging support and reproduction on spark).
  - Disabling this option should *only* be done if the user has *already* externally persisted the DataFrame, or if the
dataset is too large to persist but *computations are guaranteed to be stable across jobs*.
* Enable passing dataset kwargs through datasource via dataset_options batch_kwarg.

=======
* Fix AttributeError when validating expectations from a JSON file
* Data Docs: fix bug that was causing erratic scrolling behavior when table of contents contains many columns
>>>>>>> 98ceca98

0.9.7
-----------------
* Update marshmallow dependency to >3. NOTE: as of this release, you MUST use marshamllow >3.0, which REQUIRES python 3. (`#1187 <https://github.com/great-expectations/great_expectations/issues/1187>`_) @jcampbell
  - Schema checking is now stricter for expectation suites, and data_asset_name must not be present as a top-level
    key in expectation suite json. It is safe to remove.
  - Similarly, datasource configuration must now adhere strictly to the required schema, including having any
    required credentials stored in the "credentials" dictionary.
* New beta CLI command: `tap new` that generates an executable python file to expedite deployments. (`#1193 <https://github.com/great-expectations/great_expectations/issues/1193>`_) @Aylr
* bugfix in TableBatchKwargsGenerator docs
* Added feature maturity in README (`#1203 <https://github.com/great-expectations/great_expectations/issues/1203>`_) @kyleaton
* Fix failing test that should skip if postgresql not running (`#1199 <https://github.com/great-expectations/great_expectations/issues/1199>`_) @cicdw


0.9.6
-----------------
* validate result dict when instantiating an ExpectationValidationResult (`#1133 <https://github.com/great-expectations/great_expectations/issues/1133>`_)
* DataDocs: Expectation Suite name on Validation Result pages now link to Expectation Suite page
* `great_expectations init`: cli now asks user if csv has header when adding a Spark Datasource with csv file
* Improve support for using GCP Storage Bucket as a Data Docs Site backend (thanks @hammadzz)
* fix notebook renderer handling for expectations with no column kwarg and table not in their name (`#1194 <https://github.com/great-expectations/great_expectations/issues/1194>`_)


0.9.5
-----------------
* Fixed unexpected behavior with suite edit, data docs and jupyter
* pytest pinned to 5.3.5


0.9.4
-----------------
* Update CLI `init` flow to support snowflake transient tables
* Use filename for default expectation suite name in CLI `init`
* Tables created by SqlAlchemyDataset use a shorter name with 8 hex characters of randomness instead of a full uuid
* Better error message when config substitution variable is missing
* removed an unused directory in the GE folder
* removed obsolete config error handling
* Docs typo fixes
* Jupyter notebook improvements
* `great_expectations init` improvements
* Simpler messaging in valiation notebooks
* replaced hacky loop with suite list call in notebooks
* CLI suite new now supports `--empty` flag that generates an empty suite and opens a notebook
* add error handling to `init` flow for cases where user tries using a broken file


0.9.3
-----------------
* Add support for transient table creation in snowflake (#1012)
* Improve path support in TupleStoreBackend for better cross-platform compatibility
* New features on `ExpecatationSuite`
    - `.add_citation()`
    - `get_citations()`
* `SampleExpectationsDatasetProfiler` now leaves a citation containing the original batch kwargs
* `great_expectations suite edit` now uses batch_kwargs from citations if they exist
* Bugfix :: suite edit notebooks no longer blow away the existing suite while loading a batch of data
* More robust and tested logic in `suite edit`
* DataDocs: bugfixes and improvements for smaller viewports
* Bugfix :: fix for bug that crashes SampleExpectationsDatasetProfiler if unexpected_percent is of type decimal.Decimal (`#1109 <https://github.com/great-expectations/great_expectations/issues/1109>`_)


0.9.2
-----------------
* Fixes #1095
* Added a `list_expectation_suites` function to `data_context`, and a corresponding CLI function - `suite list`.
* CI no longer enforces legacy python tests.

0.9.1
------
* Bugfix for dynamic "How to Edit This Expectation Suite" command in DataDocs

0.9.0
-----------------

Version 0.9.0 is a major update to Great Expectations! The DataContext has continued to evolve into a powerful tool
for ensuring that Expectation Suites can properly represent the way users think about their data, and upgrading will
make it much easier to store and share expectation suites, and to build data docs that support your whole team.
You’ll get awesome new features including improvements to data docs look and the ability to choose and store metrics
for building flexible data quality dashboards.

The changes for version 0.9.0 fall into several broad areas:

1. Onboarding

Release 0.9.0 of Great Expectations makes it much easier to get started with the project. The `init` flow has grown
to support a much wider array of use cases and to use more natural language rather than introducing
GreatExpectations concepts earlier. You can more easily configure different backends and datasources, take advantage
of guided walkthroughs to find and profile data, and share project configurations with colleagues.

If you have already completed the `init` flow using a previous version of Great Expectations, you do not need to
rerun the command. However, **there are some small changes to your configuration that will be required**. See
:ref:`migrating_versions` for details.

2. CLI Command Improvements

With this release we have introduced a consistent naming pattern for accessing subcommands based on the noun (a
Great Expectations object like `suite` or `docs`) and verb (an action like `edit` or `new`). The new user experience
will allow us to more naturally organize access to CLI tools as new functionality is added.

3. Expectation Suite Naming and Namespace Changes

Defining shared expectation suites and validating data from different sources is much easier in this release. The
DataContext, which manages storage and configuration of expectations, validations, profiling, and data docs, no
longer requires that expectation suites live in a datasource-specific “namespace.” Instead, you should name suites
with the logical name corresponding to your data, making it easy to share them or validate against different data
sources. For example, the expectation suite "npi" for National Provider Identifier data can now be shared across
teams who access the same logical data in local systems using Pandas, on a distributed Spark cluster, or via a
relational database.

Batch Kwargs, or instructions for a datasource to build a batch of data, are similarly freed from a required
namespace, and you can more easily integrate Great Expectations into workflows where you do not need to use a
BatchKwargsGenerator (usually because you have a batch of data ready to validate, such as in a table or a known
directory).

The most noticeable impact of this API change is in the complete removal of the DataAssetIdentifier class. For
example, the `create_expectation_suite` and `get_batch` methods now no longer require a data_asset_name parameter,
relying only on the expectation_suite_name and batch_kwargs to do their job. Similarly, there is no more asset name
normalization required. See the upgrade guide for more information.

4. Metrics and Evaluation Parameter Stores

Metrics have received much more love in this release of Great Expectations! We've improved the system for declaring
evaluation parameters that support dependencies between different expectation suites, so you can easily identify a
particular field in the result of one expectation to use as the input into another. And the MetricsStore is now much
more flexible, supporting a new ValidationAction that makes it possible to select metrics from a validation result
to be saved in a database where they can power a dashboard.

5. Internal Type Changes and Improvements

Finally, in this release, we have done a lot of work under the hood to make things more robust, including updating
all of the internal objects to be more strongly typed. That change, while largely invisible to end users, paves the
way for some really exciting opportunities for extending Great Expectations as we build a bigger community around
the project.


We are really excited about this release, and encourage you to upgrade right away to take advantage of the more
flexible naming and simpler API for creating, accessing, and sharing your expectations. As always feel free to join
us on Slack for questions you don't see addressed!


0.8.9__develop
-----------------


0.8.8
-----------------
* Add support for allow_relative_error to expect_column_quantile_values_to_be_between, allowing Redshift users access
  to this expectation
* Add support for checking backend type information for datetime columns using expect_column_min_to_be_between and
  expect_column_max_to_be_between

0.8.7
-----------------
* Add support for expect_column_values_to_be_of_type for BigQuery backend (#940)
* Add image CDN for community usage stats
* Documentation improvements and fixes

0.8.6
-----------------
* Raise informative error if config variables are declared but unavailable
* Update ExpectationsStore defaults to be consistent across all FixedLengthTupleStoreBackend objects
* Add support for setting spark_options via SparkDFDatasource
* Include tail_weights by default when using build_continuous_partition_object
* Fix Redshift quantiles computation and type detection
* Allow boto3 options to be configured (#887)

0.8.5
-----------------
* BREAKING CHANGE: move all reader options from the top-level batch_kwargs object to a sub-dictionary called
  "reader_options" for SparkDFDatasource and PandasDatasource. This means it is no longer possible to specify
  supplemental reader-specific options at the top-level of `get_batch`,  `yield_batch_kwargs` or `build_batch_kwargs`
  calls, and instead, you must explicitly specify that they are reader_options, e.g. by a call such as:
  `context.yield_batch_kwargs(data_asset_name, reader_options={'encoding': 'utf-8'})`.
* BREAKING CHANGE: move all query_params from the top-level batch_kwargs object to a sub-dictionary called
  "query_params" for SqlAlchemyDatasource. This means it is no longer possible to specify supplemental query_params at
  the top-level of `get_batch`,  `yield_batch_kwargs` or `build_batch_kwargs`
  calls, and instead, you must explicitly specify that they are query_params, e.g. by a call such as:
  `context.yield_batch_kwargs(data_asset_name, query_params={'schema': 'foo'})`.
* Add support for filtering validation result suites and validation result pages to show only failed expectations in
  generated documentation
* Add support for limit parameter to batch_kwargs for all datasources: Pandas, SqlAlchemy, and SparkDF; add support
  to generators to support building batch_kwargs with limits specified.
* Include raw_query and query_params in query_generator batch_kwargs
* Rename generator keyword arguments from data_asset_name to generator_asset to avoid ambiguity with normalized names
* Consistently migrate timestamp from batch_kwargs to batch_id
* Include batch_id in validation results
* Fix issue where batch_id was not included in some generated datasets
* Fix rendering issue with expect_table_columns_to_match_ordered_list expectation
* Add support for GCP, including BigQuery and GCS
* Add support to S3 generator for retrieving directories by specifying the `directory_assets` configuration
* Fix warning regarding implicit class_name during init flow
* Expose build_generator API publicly on datasources
* Allow configuration of known extensions and return more informative message when SubdirReaderBatchKwargsGenerator cannot find
  relevant files.
* Add support for allow_relative_error on internal dataset quantile functions, and add support for
  build_continuous_partition_object in Redshift
* Fix truncated scroll bars in value_counts graphs


0.8.4.post0
----------------
* Correct a packaging issue resulting in missing notebooks in tarball release; update docs to reflect new notebook
locations.


0.8.4
-----------------
* Improved the tutorials that walk new users through the process of creating expectations and validating data
* Changed the flow of the init command - now it creates the scaffolding of the project and adds a datasource. After
  that users can choose their path.
* Added a component with links to useful tutorials to the index page of the Data Docs website
* Improved the UX of adding a SQL datasource in the CLI - now the CLI asks for specific credentials for Postgres,
  MySQL, Redshift and Snowflake, allows continuing debugging in the config file and has better error messages
* Added batch_kwargs information to DataDocs validation results
* Fix an issue affecting file stores on Windows


0.8.3
-----------------
* Fix a bug in data-docs' rendering of mostly parameter
* Correct wording for expect_column_proportion_of_unique_values_to_be_between
* Set charset and meta tags to avoid unicode decode error in some browser/backend configurations
* Improve formatting of empirical histograms in validation result data docs
* Add support for using environment variables in `config_variables_file_path`
* Documentation improvements and corrections


0.8.2.post0
------------
* Correct a packaging issue resulting in missing css files in tarball release


0.8.2
-----------------
* Add easier support for customizing data-docs css
* Use higher precision for rendering 'mostly' parameter in data-docs; add more consistent locale-based
  formatting in data-docs
* Fix an issue causing visual overlap of large numbers of validation results in build-docs index
* Documentation fixes (thanks @DanielOliver!) and improvements
* Minor CLI wording fixes
* Improved handling of MySql temporary tables
* Improved detection of older config versions


0.8.1
-----------------
* Fix an issue where version was reported as '0+unknown'


0.8.0
-----------------

Version 0.8.0 is a significant update to Great Expectations, with many improvements focused on configurability
and usability.  See the :ref:`migrating_versions` guide for more details on specific changes, which include
several breaking changes to configs and APIs.

Highlights include:

1. Validation Operators and Actions. Validation operators make it easy to integrate GE into a variety of pipeline runners. They
   offer one-line integration that emphasizes configurability. See the :ref:`validation_operators_and_actions`
   feature guide for more information.

   - The DataContext `get_batch` method no longer treats `expectation_suite_name` or `batch_kwargs` as optional; they
     must be explicitly specified.
   - The top-level GE validate method allows more options for specifying the specific data_asset class to use.

2. First-class support for plugins in a DataContext, with several features that make it easier to configure and
   maintain DataContexts across common deployment patterns.

   - **Environments**: A DataContext can now manage :ref:`environment_and_secrets` more easily thanks to more dynamic and
     flexible variable substitution.
   - **Stores**: A new internal abstraction for DataContexts, :ref:`stores_reference`, make extending GE easier by
     consolidating logic for reading and writing resources from a database, local, or cloud storage.
   - **Types**: Utilities configured in a DataContext are now referenced using `class_name` and `module_name` throughout
     the DataContext configuration, making it easier to extend or supplement pre-built resources. For now, the "type"
     parameter is still supported but expect it to be removed in a future release.

3. Partitioners: Batch Kwargs are clarified and enhanced to help easily reference well-known chunks of data using a
   partition_id. Batch ID and Batch Fingerprint help round out support for enhanced metadata around data
   assets that GE validates. See :ref:`batch_identifiers` for more information. The `GlobReaderBatchKwargsGenerator`,
   `QueryBatchKwargsGenerator`, `S3GlobReaderBatchKwargsGenerator`, `SubdirReaderBatchKwargsGenerator`, and `TableBatchKwargsGenerator` all support partition_id for
   easily accessing data assets.

4. Other Improvements:

   - We're beginning a long process of some under-the-covers refactors designed to make GE more maintainable as we
     begin adding additional features.
   - Restructured documentation: our docs have a new structure and have been reorganized to provide space for more
     easily adding and accessing reference material. Stay tuned for additional detail.
   - The command build-documentation has been renamed build-docs and now by
     default opens the Data Docs in the users' browser.

v0.7.11
-----------------
* Fix an issue where head() lost the column name for SqlAlchemyDataset objects with a single column
* Fix logic for the 'auto' bin selection of `build_continuous_partition_object`
* Add missing jinja2 dependency
* Fix an issue with inconsistent availability of strict_min and strict_max options on expect_column_values_to_be_between
* Fix an issue where expectation suite evaluation_parameters could be overriden by values during validate operation


v0.7.10
-----------------
* Fix an issue in generated documentation where the Home button failed to return to the index
* Add S3 Generator to module docs and improve module docs formatting
* Add support for views to QueryBatchKwargsGenerator
* Add success/failure icons to index page
* Return to uniform histogram creation during profiling to avoid large partitions for internal performance reasons


v0.7.9
-----------------
* Add an S3 generator, which will introspect a configured bucket and generate batch_kwargs from identified objects
* Add support to PandasDatasource and SparkDFDatasource for reading directly from S3
* Enhance the Site Index page in documentation so that validation results are sorted and display the newest items first
  when using the default run-id scheme
* Add a new utility method, `build_continuous_partition_object` which will build partition objects using the dataset
  API and so supports any GE backend.
* Fix an issue where columns with spaces in their names caused failures in some SqlAlchemyDataset and SparkDFDataset
  expectations
* Fix an issue where generated queries including null checks failed on MSSQL (#695)
* Fix an issue where evaluation parameters passed in as a set instead of a list could cause JSON serialization problems
  for the result object (#699)


v0.7.8
-----------------
* BREAKING: slack webhook URL now must be in the profiles.yml file (treat as a secret)
* Profiler improvements:
  - Display candidate profiling data assets in alphabetical order
  - Add columns to the expectation_suite meta during profiling to support human-readable description information
* Improve handling of optional dependencies during CLI init
* Improve documentation for create_expectations notebook
* Fix several anachronistic documentation and docstring phrases (#659, #660, #668, #681; #thanks @StevenMMortimer)
* Fix data docs rendering issues:
  - documentation rendering failure from unrecognized profiled column type (#679; thanks @dinedal))
  - PY2 failure on encountering unicode (#676)


0.7.7
-----------------
* Standardize the way that plugin module loading works. DataContext will begin to use the new-style class and plugin
  identification moving forward; yml configs should specify class_name and module_name (with module_name optional for
  GE types). For now, it is possible to use the "type" parameter in configuration (as before).
* Add support for custom data_asset_type to all datasources
* Add support for strict_min and strict_max to inequality-based expectations to allow strict inequality checks
  (thanks @RoyalTS!)
* Add support for reader_method = "delta" to SparkDFDatasource
* Fix databricks generator (thanks @sspitz3!)
* Improve performance of DataContext loading by moving optional import
* Fix several memory and performance issues in SparkDFDataset.
  - Use only distinct value count instead of bringing values to driver
  - Migrate away from UDF for set membership, nullity, and regex expectations
* Fix several UI issues in the data_documentation
  - Move prescriptive dataset expectations to Overview section
  - Fix broken link on Home breadcrumb
  - Scroll follows navigation properly
  - Improved flow for long items in value_set
  - Improved testing for ValidationRenderer
  - Clarify dependencies introduced in documentation sites
  - Improve testing and documentation for site_builder, including run_id filter
  - Fix missing header in Index page and cut-off tooltip
  - Add run_id to path for validation files


0.7.6
-----------------
* New Validation Renderer! Supports turning validation results into HTML and displays differences between the expected
  and the observed attributes of a dataset.
* Data Documentation sites are now fully configurable; a data context can be configured to generate multiple
  sites built with different GE objects to support a variety of data documentation use cases. See data documentation
  guide for more detail.
* CLI now has a new top-level command, `build-documentation` that can support rendering documentation for specified
  sites and even named data assets in a specific site.
* Introduced DotDict and LooselyTypedDotDict classes that allow to enforce typing of dictionaries.
* Bug fixes: improved internal logic of rendering data documentation, slack notification, and CLI profile command when
  datasource argument was not provided.

0.7.5
-----------------
* Fix missing requirement for pypandoc brought in from markdown support for notes rendering.

0.7.4
-----------------
* Fix numerous rendering bugs and formatting issues for rendering documentation.
* Add support for pandas extension dtypes in pandas backend of expect_column_values_to_be_of_type and
  expect_column_values_to_be_in_type_list and fix bug affecting some dtype-based checks.
* Add datetime and boolean column-type detection in BasicDatasetProfiler.
* Improve BasicDatasetProfiler performance by disabling interactive evaluation when output of expectation is not
  immediately used for determining next expectations in profile.
* Add support for rendering expectation_suite and expectation_level notes from meta in docs.
* Fix minor formatting issue in readthedocs documentation.

0.7.3
-----------------
* BREAKING: Harmonize expect_column_values_to_be_of_type and expect_column_values_to_be_in_type_list semantics in
  Pandas with other backends, including support for None type and type_list parameters to support profiling.
  *These type expectations now rely exclusively on native python or numpy type names.*
* Add configurable support for Custom DataAsset modules to DataContext
* Improve support for setting and inheriting custom data_asset_type names
* Add tooltips with expectations backing data elements to rendered documentation
* Allow better selective disabling of tests (thanks @RoyalITS)
* Fix documentation build errors causing missing code blocks on readthedocs
* Update the parameter naming system in DataContext to reflect data_asset_name *and* expectation_suite_name
* Change scary warning about discarding expectations to be clearer, less scary, and only in log
* Improve profiler support for boolean types, value_counts, and type detection
* Allow user to specify data_assets to profile via CLI
* Support CLI rendering of expectation_suite and EVR-based documentation

0.7.2
-----------------
* Improved error detection and handling in CLI "add datasource" feature
* Fixes in rendering of profiling results (descriptive renderer of validation results)
* Query Generator of SQLAlchemy datasource adds tables in non-default schemas to the data asset namespace
* Added convenience methods to display HTML renderers of sections in Jupyter notebooks
* Implemented prescriptive rendering of expectations for most expectation types

0.7.1
------------

* Added documentation/tutorials/videos for onboarding and new profiling and documentation features
* Added prescriptive documentation built from expectation suites
* Improved index, layout, and navigation of data context HTML documentation site
* Bug fix: non-Python files were not included in the package
* Improved the rendering logic to gracefully deal with failed expectations
* Improved the basic dataset profiler to be more resilient
* Implement expect_column_values_to_be_of_type, expect_column_values_to_be_in_type_list for SparkDFDataset
* Updated CLI with a new documentation command and improved profile and render commands
* Expectation suites and validation results within a data context are saved in a more readable form (with indentation)
* Improved compatibility between SparkDatasource and InMemoryGenerator
* Optimization for Pandas column type checking
* Optimization for Spark duplicate value expectation (thanks @orenovadia!)
* Default run_id format no longer includes ":" and specifies UTC time
* Other internal improvements and bug fixes


0.7.0
------------

Version 0.7 of Great Expectations is HUGE. It introduces several major new features
and a large number of improvements, including breaking API changes.

The core vocabulary of expectations remains consistent. Upgrading to
the new version of GE will primarily require changes to code that
uses data contexts; existing expectation suites will require only changes
to top-level names.

 * Major update of Data Contexts. Data Contexts now offer significantly \
   more support for building and maintaining expectation suites and \
   interacting with existing pipeline systems, including providing a namespace for objects.\
   They can handle integrating, registering, and storing validation results, and
   provide a namespace for data assets, making **batches** first-class citizens in GE.
   Read more: :ref:`data_context` or :py:mod:`great_expectations.data_context`

 * Major refactor of autoinspect. Autoinspect is now built around a module
   called "profile" which provides a class-based structure for building
   expectation suites. There is no longer a default  "autoinspect_func" --
   calling autoinspect requires explicitly passing the desired profiler. See :ref:`profiling`

 * New "Compile to Docs" feature produces beautiful documentation from expectations and expectation
   validation reports, helping keep teams on the same page.

 * Name clarifications: we've stopped using the overloaded terms "expectations
   config" and "config" and instead use "expectation suite" to refer to a
   collection (or suite!) of expectations that can be used for validating a
   data asset.

   - Expectation Suites include several top level keys that are useful \
     for organizing content in a data context: data_asset_name, \
     expectation_suite_name, and data_asset_type. When a data_asset is \
     validated, those keys will be placed in the `meta` key of the \
     validation result.

 * Major enhancement to the CLI tool including `init`, `render` and more flexibility with `validate`

 * Added helper notebooks to make it easy to get started. Each notebook acts as a combination of \
   tutorial and code scaffolding, to help you quickly learn best practices by applying them to \
   your own data.

 * Relaxed constraints on expectation parameter values, making it possible to declare many column
   aggregate expectations in a way that is always "vacuously" true, such as
   ``expect_column_values_to_be_between`` ``None`` and ``None``. This makes it possible to progressively
   tighten expectations while using them as the basis for profiling results and documentation.

  * Enabled caching on dataset objects by default.

 * Bugfixes and improvements:

   * New expectations:

     * expect_column_quantile_values_to_be_between
     * expect_column_distinct_values_to_be_in_set

   * Added support for ``head`` method on all current backends, returning a PandasDataset
   * More implemented expectations for SparkDF Dataset with optimizations

     * expect_column_values_to_be_between
     * expect_column_median_to_be_between
     * expect_column_value_lengths_to_be_between

   * Optimized histogram fetching for SqlalchemyDataset and SparkDFDataset
   * Added cross-platform internal partition method, paving path for improved profiling
   * Fixed bug with outputstrftime not being honored in PandasDataset
   * Fixed series naming for column value counts
   * Standardized naming for expect_column_values_to_be_of_type
   * Standardized and made explicit use of sample normalization in stdev calculation
   * Added from_dataset helper
   * Internal testing improvements
   * Documentation reorganization and improvements
   * Introduce custom exceptions for more detailed error logs

0.6.1
------------
* Re-add testing (and support) for py2
* NOTE: Support for SqlAlchemyDataset and SparkDFDataset is enabled via optional install \
  (e.g. ``pip install great_expectations[sqlalchemy]`` or ``pip install great_expectations[spark]``)

0.6.0
------------
* Add support for SparkDFDataset and caching (HUGE work from @cselig)
* Migrate distributional expectations to new testing framework
* Add support for two new expectations: expect_column_distinct_values_to_contain_set
  and expect_column_distinct_values_to_equal_set (thanks @RoyalTS)
* FUTURE BREAKING CHANGE: The new cache mechanism for Datasets, \
  when enabled, causes GE to assume that dataset does not change between evaluation of individual expectations. \
  We anticipate this will become the future default behavior.
* BREAKING CHANGE: Drop official support pandas < 0.22

0.5.1
---------------
* **Fix** issue where no result_format available for expect_column_values_to_be_null caused error
* Use vectorized computation in pandas (#443, #445; thanks @RoyalTS)


0.5.0
----------------
* Restructured class hierarchy to have a more generic DataAsset parent that maintains expectation logic separate \
  from the tabular organization of Dataset expectations
* Added new FileDataAsset and associated expectations (#416 thanks @anhollis)
* Added support for date/datetime type columns in some SQLAlchemy expectations (#413)
* Added support for a multicolumn expectation, expect multicolumn values to be unique (#408)
* **Optimization**: You can now disable `partial_unexpected_counts` by setting the `partial_unexpected_count` value to \
  0 in the result_format argument, and we do not compute it when it would not be returned. (#431, thanks @eugmandel)
* **Fix**: Correct error in unexpected_percent computations for sqlalchemy when unexpected values exceed limit (#424)
* **Fix**: Pass meta object to expectation result (#415, thanks @jseeman)
* Add support for multicolumn expectations, with `expect_multicolumn_values_to_be_unique` as an example (#406)
* Add dataset class to from_pandas to simplify using custom datasets (#404, thanks @jtilly)
* Add schema support for sqlalchemy data context (#410, thanks @rahulj51)
* Minor documentation, warning, and testing improvements (thanks @zdog).


0.4.5
----------------
* Add a new autoinspect API and remove default expectations.
* Improve details for expect_table_columns_to_match_ordered_list (#379, thanks @rlshuhart)
* Linting fixes (thanks @elsander)
* Add support for dataset_class in from_pandas (thanks @jtilly)
* Improve redshift compatibility by correcting faulty isnull operator (thanks @avanderm)
* Adjust partitions to use tail_weight to improve JSON compatibility and
  support special cases of KL Divergence (thanks @anhollis)
* Enable custom_sql datasets for databases with multiple schemas, by
  adding a fallback for column reflection (#387, thanks @elsander)
* Remove `IF NOT EXISTS` check for custom sql temporary tables, for
  Redshift compatibility (#372, thanks @elsander)
* Allow users to pass args/kwargs for engine creation in
  SqlAlchemyDataContext (#369, thanks @elsander)
* Add support for custom schema in SqlAlchemyDataset (#370, thanks @elsander)
* Use getfullargspec to avoid deprecation warnings.
* Add expect_column_values_to_be_unique to SqlAlchemyDataset
* **Fix** map expectations for categorical columns (thanks @eugmandel)
* Improve internal testing suite (thanks @anhollis and @ccnobbli)
* Consistently use value_set instead of mixing value_set and values_set (thanks @njsmith8)

0.4.4
----------------
* Improve CLI help and set CLI return value to the number of unmet expectations
* Add error handling for empty columns to SqlAlchemyDataset, and associated tests
* **Fix** broken support for older pandas versions (#346)
* **Fix** pandas deepcopy issue (#342)

0.4.3
-------
* Improve type lists in expect_column_type_to_be[_in_list] (thanks @smontanaro and @ccnobbli)
* Update cli to use entry_points for conda compatibility, and add version option to cli
* Remove extraneous development dependency to airflow
* Address SQlAlchemy warnings in median computation
* Improve glossary in documentation
* Add 'statistics' section to validation report with overall validation results (thanks @sotte)
* Add support for parameterized expectations
* Improve support for custom expectations with better error messages (thanks @syk0saje)
* Implement expect_column_value_lenghts_to_[be_between|equal] for SQAlchemy (thanks @ccnobbli)
* **Fix** PandasDataset subclasses to inherit child class

0.4.2
-------
* **Fix** bugs in expect_column_values_to_[not]_be_null: computing unexpected value percentages and handling all-null (thanks @ccnobbli)
* Support mysql use of Decimal type (thanks @bouke-nederstigt)
* Add new expectation expect_column_values_to_not_match_regex_list.

  * Change behavior of expect_column_values_to_match_regex_list to use python re.findall in PandasDataset, relaxing \
    matching of individuals expressions to allow matches anywhere in the string.

* **Fix** documentation errors and other small errors (thanks @roblim, @ccnobbli)

0.4.1
-------
* Correct inclusion of new data_context module in source distribution

0.4.0
-------
* Initial implementation of data context API and SqlAlchemyDataset including implementations of the following \
  expectations:

  * expect_column_to_exist
  * expect_table_row_count_to_be
  * expect_table_row_count_to_be_between
  * expect_column_values_to_not_be_null
  * expect_column_values_to_be_null
  * expect_column_values_to_be_in_set
  * expect_column_values_to_be_between
  * expect_column_mean_to_be
  * expect_column_min_to_be
  * expect_column_max_to_be
  * expect_column_sum_to_be
  * expect_column_unique_value_count_to_be_between
  * expect_column_proportion_of_unique_values_to_be_between

* Major refactor of output_format to new result_format parameter. See docs for full details:

  * exception_list and related uses of the term exception have been renamed to unexpected
  * Output formats are explicitly hierarchical now, with BOOLEAN_ONLY < BASIC < SUMMARY < COMPLETE. \
    All *column_aggregate_expectation* expectations now return element count and related information included at the \
    BASIC level or higher.

* New expectation available for parameterized distributions--\
  expect_column_parameterized_distribution_ks_test_p_value_to_be_greater_than (what a name! :) -- (thanks @ccnobbli)
* ge.from_pandas() utility (thanks @schrockn)
* Pandas operations on a PandasDataset now return another PandasDataset (thanks @dlwhite5)
* expect_column_to_exist now takes a column_index parameter to specify column order (thanks @louispotok)
* Top-level validate option (ge.validate())
* ge.read_json() helper (thanks @rjurney)
* Behind-the-scenes improvements to testing framework to ensure parity across data contexts.
* Documentation improvements, bug-fixes, and internal api improvements

0.3.2
-------
* Include requirements file in source dist to support conda

0.3.1
--------
* **Fix** infinite recursion error when building custom expectations
* Catch dateutil parsing overflow errors

0.2
-----
* Distributional expectations and associated helpers are improved and renamed to be more clear regarding the tests they apply
* Expectation decorators have been refactored significantly to streamline implementing expectations and support custom expectations
* API and examples for custom expectations are available
* New output formats are available for all expectations
* Significant improvements to test suite and compatibility<|MERGE_RESOLUTION|>--- conflicted
+++ resolved
@@ -3,25 +3,17 @@
 develop
 -----------------
 * Allow basic operations in evaluation parameters, with or without evaluation parameters.
-
-
-develop
------------------
 * When unexpected exceptions occur (e.g., during data docs rendering), the user will see detailed error messages, providing information about the specific issue as well as the stack trace.
 * Remove the "project new" option from the command line (since it is not implemented; users can only run "init" to create a new project).
 * Update type detection for bigquery based on driver changes in pybigquery driver 0.4.14. Added a warning for users who are running an older pybigquery driver
 * added execution tests to the NotebookRenderer to mitigate codegen risks
-<<<<<<< HEAD
 * Add option "persist", true by default, for SparkDFDataset to persist the DataFrame it is passed. This addresses #1133
 in a deeper way (thanks @tejsvirai for the robust debugging support and reproduction on spark).
   - Disabling this option should *only* be done if the user has *already* externally persisted the DataFrame, or if the
 dataset is too large to persist but *computations are guaranteed to be stable across jobs*.
 * Enable passing dataset kwargs through datasource via dataset_options batch_kwarg.
-
-=======
 * Fix AttributeError when validating expectations from a JSON file
 * Data Docs: fix bug that was causing erratic scrolling behavior when table of contents contains many columns
->>>>>>> 98ceca98
 
 0.9.7
 -----------------

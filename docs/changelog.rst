.. _changelog:

#########
Changelog
#########

Develop
-----------------
<<<<<<< HEAD
* [FEATURE] Store Backend Configurations for maintaining Expectations Store, Validations Store, Data Docs Store, and Project Configuration in flexible locations (filesystem, AWS S3, GCP, and other cloud platforms).
* [ENHANCEMENT] The flexibility to persist the Project and the Anonymous Data Context ID configurations in different locations (filesystem, AWS S3, GCP, and other cloud platforms).
* [ENHANCEMENT] Canonical API for creating, loading, and building out the Data Context programmatically, with convenience methods for managing a standard DataContext configuration, comprised of a datasource (Spark Dataframe and Pandas are currently supported) and the Action List Validation Operator, while persisting all artifacts (Expectation Suites, Validation Results, and Data Docs) in AWS S3, provided as reference implementations.
=======
* [FEATURE] add support for `expect_column_pair_values_to_be_in_set` to `Spark` (thanks @mikaylaedwards)!
>>>>>>> efd304bd
* [FEATURE] Add new exception: expect_multicolumn_sum_to_equal for `pandas` and `Spark` (thanks @chipmyersjr)!
* [BUGFIX] SuiteEditNotebookRenderer no longer break GCS and S3 data paths
* [BUGFIX] Fix bug preventing the use of get_available_partition_ids in s3 generator

0.12.0
-----------------
* [BREAKING] This release includes a breaking change that *only* affects users who directly call `add_expectation`, `remove_expectation`, or `find_expectations`. (Most users do not use these APIs but add Expectations by stating them directly on Datasets). Those methods have been updated to take an ExpectationConfiguration object and `match_type` object. The change provides more flexibility in determining which expectations should be modified and allows us provide substantially improved support for two major features that we have frequently heard requested: conditional Expectations and more flexible multi-column custom expectations. See :ref:`expectation_suite_operations`_ and :ref:`migrating_versions`_ for more information.
* [FEATURE] Add support for conditional expectations using pandas execution engine (#1217 HUGE thanks @arsenii!)
* [FEATURE] ValidationActions can now consume and return "payload", which can be used to share information across ValidationActions
* [FEATURE] Add support for nested columns in the PySpark expectations (thanks @bramelfrink)!
* [FEATURE] add support for `expect_column_values_to_be_increasing` to `Spark` (thanks @mikaylaedwards)!
* [FEATURE] add support for `expect_column_values_to_be_decreasing` to `Spark` (thanks @mikaylaedwards)!
* [FEATURE] Slack Messages sent as ValidationActions now have link to DataDocs, if available.
* [FEATURE] Expectations now define “domain,” “success,” and “runtime” kwargs to allow them to determine expectation equivalence for updating expectations. Fixes column pair expectation update logic.
* [ENHANCEMENT] Add a `skip_and_clean_missing` flag to `DefaultSiteIndexBuilder.build` (default True). If True, when an index page is being built and an existing HTML page does not have corresponding source data (i.e. an expectation suite or validation result was removed from source store), the HTML page is automatically deleted and will not appear in the index. This ensures that the expectations store and validations store are the source of truth for Data Docs.
* [ENHANCEMENT] Include datetime and bool column types in descriptive documentation results
* [ENHANCEMENT] Improve data docs page breadcrumbs to have clearer run information
* [ENHANCEMENT] Data Docs Validation Results only shows unexpected value counts if all unexpected values are available
* [ENHANCEMENT] Convert GE version key from great_expectations.__version__ to great_expectations_version (thanks, @cwerner!) (#1606)
* [ENHANCEMENT] Add support in JSON Schema profiler for combining schema with anyOf key and creating nullability expectations
* [BUGFIX] Add guard for checking Redshift Dialect in match_like_pattern expectation
* [BUGFIX] Fix content_block build failure for dictionary content - (thanks @jliew!) #1722
* [BUGFIX] Fix bug that was preventing env var substitution in `config_variables.yml` when not at the top level
* [BUGFIX] Fix issue where expect_column_values_to_be_in_type_list did not work with positional type_list argument in SqlAlchemyDataset or SparkDFDataset
* [BUGFIX] Fixes a bug that was causing exceptions to occur if user had a Data Docs config excluding a particular site section
* [DOCS] Add how-to guides for configuring MySQL and MSSQL Datasources
* [DOCS] Add information about issue tags to contributing docs
* [DEPRECATION] Deprecate demo suite behavior in `suite new`

0.11.9
-----------------
* [FEATURE] New Dataset Support: Microsoft SQL Server
* [FEATURE] Render expectation validation results to markdown
* [FEATURE] Add --assume-yes/--yes/-y option to cli docs build command (thanks @feluelle)
* [FEATURE] Add SSO and SSH key pair authentication for Snowflake (thanks @dmateusp)
* [FEATURE] Add pattern-matching expectations that use the Standard SQL "LIKE" operator: "expect_column_values_to_match_like_pattern", "expect_column_values_to_not_match_like_pattern", "expect_column_values_to_match_like_pattern_list", and "expect_column_values_to_not_match_like_pattern_list"
* [ENHANCEMENT] Make Data Docs rendering of profiling results more flexible by deprecating the reliance on validation results having the specific run_name of "profiling"
* [ENHANCEMENT] Use green checkmark in Slack msgs instead of tada
* [ENHANCEMENT] log class instantiation errors for better debugging
* [BUGFIX] usage_statistics decorator now handles 'dry_run' flag
* [BUGFIX] Add spark_context to DatasourceConfigSchema (#1713) (thanks @Dandandan)
* [BUGFIX] Handle case when unexpected_count list element is str
* [DOCS] Deploying Data Docs
* [DOCS] New how-to guide: How to instantiate a Data Context on an EMR Spark cluster
* [DOCS] Managed Spark DF Documentation #1729 (thanks @mgorsk1)
* [DOCS] Typos and clarifications (thanks @dechoma @sbrugman @rexboyce)

0.11.8
-----------------
* [FEATURE] Customizable "Suite Edit" generated notebooks
* [ENHANCEMENT] Add support and docs for loading evaluation parameter from SQL database
* [ENHANCEMENT] Fixed some typos/grammar and a broken link in the suite_scaffold_notebook_renderer
* [ENHANCEMENT] allow updates to DatabaseStoreBackend keys by default, requiring `allow_update=False` to disallow
* [ENHANCEMENT] Improve support for prefixes declared in TupleS3StoreBackend that include reserved characters
* [BUGFIX] Fix issue where allow_updates was set for StoreBackend that did not support it
* [BUGFIX] Fix issue where GlobReaderBatchKwargsGenerator failed with relative base_directory
* [BUGFIX] Adding explicit requirement for "importlib-metadata" (needed for Python versions prior to Python 3.8).
* [MAINTENANCE] Install GitHub Dependabot
* [BUGFIX] Fix missing importlib for python 3.8 #1651

0.11.7
-----------------
* [ENHANCEMENT] Improve CLI error handling.
* [ENHANCEMENT] Do not register signal handlers if not running in main thread
* [ENHANCEMENT] store_backend (S3 and GCS) now throws InvalidKeyError if file does not exist at expected location
* [BUGFIX] ProfilerTypeMapping uses lists instead of sets to prevent serialization errors when saving suites created by JsonSchemaProfiler
* [DOCS] Update suite scaffold how-to
* [DOCS] Docs/how to define expectations that span multiple tables
* [DOCS] how to metadata stores validation on s3

0.11.6
-----------------
* [FEATURE] Auto-install Python DB packages.  If the required packages for a DB library are not installed, GE will offer the user to install them, without exiting CLI
* [FEATURE] Add new expectation expect_table_row_count_to_equal_other_table for SqlAlchemyDataset
* [FEATURE] A profiler that builds suites from JSONSchema files
* [ENHANCEMENT] Add ``.feather`` file support to PandasDatasource
* [ENHANCEMENT] Use ``colorama init`` to support terminal color on Windows
* [ENHANCEMENT] Update how_to_trigger_slack_notifications_as_a_validation_action.rst
* [ENHANCEMENT] Added note for config_version in great_expectations.yml
* [ENHANCEMENT] Implement "column_quantiles" for MySQL (via a compound SQLAlchemy query, since MySQL does not support "percentile_disc")
* [BUGFIX] "data_asset.validate" events with "data_asset_name" key in the batch kwargs were failing schema validation
* [BUGFIX] database_store_backend does not support storing Expectations in DB
* [BUGFIX] instantiation of ExpectationSuite always adds GE version metadata to prevent datadocs from crashing
* [BUGFIX] Fix all tests having to do with missing data source libraries
* [DOCS] will/docs/how_to/Store Expectations on Google Cloud Store

0.11.5
-----------------
* [FEATURE] Add support for expect_column_values_to_match_regex_list exception for Spark backend
* [ENHANCEMENT] Added 3 new usage stats events: "cli.new_ds_choice", "data_context.add_datasource", and "datasource.sqlalchemy.connect"
* [ENHANCEMENT] Support platform_specific_separator flag for TupleS3StoreBackend prefix
* [ENHANCEMENT] Allow environment substitution in config_variables.yml
* [BUGFIX] fixed issue where calling head() on a SqlAlchemyDataset would fail if the underlying table is empty
* [BUGFIX] fixed bug in rounding of mostly argument to nullity expectations produced by the BasicSuiteBuilderProfiler
* [DOCS] New How-to guide: How to add a Validation Operator (+ updated in Validation Operator doc strings)

0.11.4
-----------------
* [BUGIFX] Fixed an error that crashed the CLI when called in an environment with neither SQLAlchemy nor google.auth installed

0.11.3
-----------------
* [ENHANCEMENT] Removed the misleading scary "Site doesn't exist or is inaccessible" message that the CLI displayed before building Data Docs for the first time.
* [ENHANCEMENT] Catch sqlalchemy.exc.ArgumentError and google.auth.exceptions.GoogleAuthError in SqlAlchemyDatasource __init__ and re-raise them as DatasourceInitializationError - this allows the CLI to execute its retry logic when users provide a malformed SQLAlchemy URL or attempt to connect to a BigQuery project without having proper authentication.
* [BUGFIX] Fixed issue where the URL of the Glossary of Expectations article in the auto-generated suite edit notebook was wrong (out of date) (#1557).
* [BUGFIX] Use renderer_type to set paths in jinja templates instead of utm_medium since utm_medium is optional
* [ENHANCEMENT] Bring in custom_views_directory in DefaultJinjaView to enable custom jinja templates stored in plugins dir
* [BUGFIX] fixed glossary links in walkthrough modal, README, CTA button, scaffold notebook
* [BUGFIX] Improved TupleGCSStoreBackend configurability (#1398 #1399)
* [BUGFIX] Data Docs: switch bootstrap-table-filter-control.min.js to CDN
* [ENHANCEMENT] BasicSuiteBuilderProfiler now rounds mostly values for readability
* [DOCS] Add AutoAPI as the primary source for API Reference docs.

0.11.2
-----------------
* [FEATURE] Add support for expect_volumn_values_to_match_json_schema exception for Spark backend (thanks @chipmyersjr!)
* [ENHANCEMENT] Add formatted __repr__ for ValidationOperatorResult
* [ENHANCEMENT] add option to suppress logging when getting expectation suite
* [BUGFIX] Fix object name construction when calling SqlAlchemyDataset.head (thanks @mascah!)
* [BUGFIX] Fixed bug where evaluation parameters used in arithmetic expressions would not be identified as upstream dependencies.
* [BUGFIX] Fix issue where DatabaseStoreBackend threw IntegrityError when storing same metric twice
* [FEATURE] Added new cli upgrade helper to help facilitate upgrading projects to be compatible with GE 0.11.
  See :ref:`upgrading_to_0.11` for more info.
* [BUGFIX] Fixed bug preventing GCS Data Docs sites to cleaned
* [BUGFIX] Correct doc link in checkpoint yml
* [BUGFIX] Fixed issue where CLI checkpoint list truncated names (#1518)
* [BUGFIX] Fix S3 Batch Kwargs Generator incorrect migration to new build_batch_kwargs API
* [BUGFIX] Fix missing images in data docs walkthrough modal
* [BUGFIX] Fix bug in checkpoints that was causing incorrect run_time to be set
* [BUGFIX] Fix issue where data docs could remove trailing zeros from values when low precision was requested

0.11.1
-----------------
* [BUGFIX] Fixed bug that was caused by comparison between timezone aware and non-aware datetimes
* [DOCS] Updated docs with info on typed run ids and validation operator results
* [BUGFIX] Update call-to-action buttons on index page with correct URLs

0.11.0
-----------------
* [BREAKING] ``run_id`` is now typed using the new ``RunIdentifier`` class, which consists of a ``run_time`` and
  ``run_name``. Existing projects that have Expectation Suite Validation Results must be migrated.
  See :ref:`upgrading_to_0.11` for instructions.
* [BREAKING] ``ValidationMetric`` and ``ValidationMetricIdentifier`` objects now have a ``data_asset_name`` attribute.
  Existing projects with evaluation parameter stores that have database backends must be migrated.
  See :ref:`upgrading_to_0.11` for instructions.
* [BREAKING] ``ValidationOperator.run`` now returns an instance of new type, ``ValidationOperatorResult`` (instead of a
  dictionary). If your code uses output from Validation Operators, it must be updated.
* Major update to the styling and organization of documentation! Watch for more content and reorganization as we continue to improve the documentation experience with Great Expectations.
* [FEATURE] Data Docs: redesigned index page with paginated/sortable/searchable/filterable tables
* [FEATURE] Data Docs: searchable tables on Expectation Suite Validation Result pages
* ``data_asset_name`` is now added to batch_kwargs by batch_kwargs_generators (if available) and surfaced in Data Docs
* Renamed all ``generator_asset`` parameters to ``data_asset_name``
* Updated the dateutil dependency
* Added experimental QueryStore
* Removed deprecated cli tap command
* Added of 0.11 upgrade helper
* Corrected Scaffold maturity language in notebook to Experimental
* Updated the installation/configuration documentation for Snowflake users
* [ENHANCEMENT] Improved error messages for misconfigured checkpoints.
* [BUGFIX] Fixed bug that could cause some substituted variables in DataContext config to be saved to `great_expectations.yml`

0.10.12
-----------------
* [DOCS] Improved help for CLI `checkpoint` command
* [BUGFIX] BasicSuiteBuilderProfiler could include extra expectations when only some expectations were selected (#1422)
* [FEATURE] add support for `expect_multicolumn_values_to_be_unique` and `expect_column_pair_values_A_to_be_greater_than_B`
  to `Spark`. Thanks @WilliamWsyHK!
* [ENHANCEMENT] Allow a dictionary of variables can be passed to the DataContext constructor to allow override
  config variables at runtime. Thanks @balexander!
* [FEATURE] add support for `expect_column_pair_values_A_to_be_greater_than_B` to `Spark`.
* [BUGFIX] Remove SQLAlchemy typehints to avoid requiring library (thanks @mzjp2)!
* [BUGFIX] Fix issue where quantile boundaries could not be set to zero. Thanks @kokes!

0.10.11
-----------------
* Bugfix: build_data_docs list_keys for GCS returns keys and when empty a more user friendly message
* ENHANCEMENT: Enable Redshift Quantile Profiling


0.10.10
-----------------
* Removed out-of-date Airflow integration examples. This repo provides a comprehensive example of Airflow integration: `#GE Airflow Example <https://github.com/superconductive/ge_tutorials>`_
* Bugfix suite scaffold notebook now has correct suite name in first markdown cell.
* Bugfix: fixed an example in the custom expectations documentation article - "result" key was missing in the returned dictionary
* Data Docs Bugfix: template string substitution is now done using .safe_substitute(), to handle cases where string templates
  or substitution params have extraneous $ signs. Also added logic to handle templates where intended output has groupings of 2 or more $ signs
* Docs fix: fix in yml for example action_list_operator for metrics
* GE is now auto-linted using Black

-----------------

* DataContext.get_docs_sites_urls now raises error if non-existent site_name is specified
* Bugfix for the CLI command `docs build` ignoring the --site_name argument (#1378)
* Bugfix and refactor for `datasource delete` CLI command (#1386) @mzjp2
* Instantiate datasources and validate config only when datasource is used (#1374) @mzjp2
* suite delete changed from an optional argument to a required one
* bugfix for uploading objects to GCP #1393
* added a new usage stats event for the case when a data context is created through CLI
* tuplefilestore backend, expectationstore backend remove_key bugs fixed
* no url is returned on empty data_docs site
* return url for resource only if key exists
* Test added for the period special char case
* updated checkpoint module to not require sqlalchemy
* added BigQuery as an option in the list of databases in the CLI
* added special cases for handling BigQuery - table names are already qualified with schema name, so we must make sure that we do not prepend the schema name twice
* changed the prompt for the name of the temp table in BigQuery in the CLI to hint that a fully qualified name (project.dataset.table) should be provided
* Bugfix for: expect_column_quantile_values_to_be_between expectation throws an "unexpected keyword WITHIN" on BigQuery (#1391)

0.10.8
-----------------
* added support for overriding the default jupyter command via a GE_JUPYTER_COMMAND environment variable (#1347) @nehiljain
* Bugfix for checkpoint missing template (#1379)

0.10.7
-----------------
* crud delete suite bug fix

0.10.6
-----------------

* Checkpoints: a new feature to ease deployment of suites into your pipelines
  - DataContext.list_checkpoints() returns a list of checkpoint names found in the project
  - DataContext.get_checkpoint() returns a validated dictionary loaded from yml
  - new cli commands
    - `checkpoint new`
    - `checkpoint list`
    - `checkpoint run`
    - `checkpoint script`
* marked cli `tap` commands as deprecating on next release
* marked cli `validation-operator run` command as deprecating
* internal improvements in the cli code
* Improve UpdateDataDocsAction docs

0.10.5
-----------------

* improvements to ge.read_json tests
* tidy up the changelog

  - Fix bullet list spacing issues
  - Fix 0.10. formatting
  - Drop roadmap_and_changelog.rst and move changelog.rst to the top level of the table of contents
* DataContext.run_validation_operator() now raises a DataContextError if:
  - no batches are passed
  - batches are of the the wrong type
  - no matching validation operator is found in the project
* Clarified scaffolding language in scaffold notebook
* DataContext.create() adds an additional directory: `checkpoints`
* Marked tap command for deprecation in next major release

0.10.4
-----------------
* consolidated error handling in CLI DataContext loading
* new cli command `suite scaffold` to speed up creation of suites
* new cli command `suite demo` that creates an example suite
* Update bigquery.rst `#1330 <https://github.com/great-expectations/great_expectations/issues/1330>`_
* Fix datetime reference in create_expectations.rst `#1321 <https://github.com/great-expectations/great_expectations/issues/1321>`_ Thanks @jschendel !
* Update issue templates
* CLI command experimental decorator
* Update style_guide.rst
* Add pull request template
* Use pickle to generate hash for dataframes with unhashable objects. `#1315 <https://github.com/great-expectations/great_expectations/issues/1315>`_ Thanks @shahinism !
* Unpin pytest

0.10.3
-----------------
* Use pickle to generate hash for dataframes with unhashable objects.

0.10.2
-----------------
* renamed NotebookRenderer to SuiteEditNotebookRenderer
* SuiteEditNotebookRenderer now lints using black
* New SuiteScaffoldNotebookRenderer renderer to expedite suite creation
* removed autopep8 dependency
* bugfix: extra backslash in S3 urls if store was configured without a prefix `#1314 <https://github.com/great-expectations/great_expectations/issues/1314>`_

0.10.1
-----------------
* removing bootstrap scrollspy on table of contents `#1282 <https://github.com/great-expectations/great_expectations/issues/1282>`_
* Silently tolerate connection timeout during usage stats reporting

0.10.0
-----------------
* (BREAKING) Clarified API language: renamed all ``generator`` parameters and methods to the more correct ``batch_kwargs_generator`` language. Existing projects may require simple migration steps. See :ref:`Upgrading to 0.10.x` for instructions.
* Adds anonymized usage statistics to Great Expectations. See this article for details: :ref:`Usage Statistics`.
* CLI: improve look/consistency of ``docs list``, ``suite list``, and ``datasource list`` output; add ``store list`` and ``validation-operator list`` commands.
* New SuiteBuilderProfiler that facilitates faster suite generation by allowing columns to be profiled
* Added two convenience methods to ExpectationSuite: get_table_expectations & get_column_expectations
* Added optional profiler_configuration to DataContext.profile() and DataAsset.profile()
* Added list_available_expectation_types() to DataAsset

0.9.11
-----------------
* Add evaluation parameters support in WarningAndFailureExpectationSuitesValidationOperator `#1284 <https://github.com/great-expectations/great_expectations/issues/1284>`_ thanks `@balexander <https://github.com/balexander>`_
* Fix compatibility with MS SQL Server. `#1269 <https://github.com/great-expectations/great_expectations/issues/1269>`_ thanks `@kepiej <https://github.com/kepiej>`_
* Bug fixes for query_generator `#1292 <https://github.com/great-expectations/great_expectations/issues/1292>`_ thanks `@ian-whitestone <https://github.com/ian-whitestone>`_

0.9.10
-----------------
* Data Docs: improve configurability of site_section_builders
* TupleFilesystemStoreBackend now ignore `.ipynb_checkpoints` directories `#1203 <https://github.com/great-expectations/great_expectations/issues/1203>`_
* bugfix for Data Docs links encoding on S3 `#1235 <https://github.com/great-expectations/great_expectations/issues/1235>`_

0.9.9
-----------------
* Allow evaluation parameters support in run_validation_operator
* Add log_level parameter to jupyter_ux.setup_notebook_logging.
* Add experimental display_profiled_column_evrs_as_section and display_column_evrs_as_section methods, with a minor (nonbreaking) refactor to create a new _render_for_jupyter method.
* Allow selection of site in UpdateDataDocsAction with new arg target_site_names in great_expectations.yml
* Fix issue with regular expression support in BigQuery (#1244)

0.9.8
-----------------
* Allow basic operations in evaluation parameters, with or without evaluation parameters.
* When unexpected exceptions occur (e.g., during data docs rendering), the user will see detailed error messages, providing information about the specific issue as well as the stack trace.
* Remove the "project new" option from the command line (since it is not implemented; users can only run "init" to create a new project).
* Update type detection for bigquery based on driver changes in pybigquery driver 0.4.14. Added a warning for users who are running an older pybigquery driver
* added execution tests to the NotebookRenderer to mitigate codegen risks
* Add option "persist", true by default, for SparkDFDataset to persist the DataFrame it is passed. This addresses #1133 in a deeper way (thanks @tejsvirai for the robust debugging support and reproduction on spark).

  * Disabling this option should *only* be done if the user has *already* externally persisted the DataFrame, or if the dataset is too large to persist but *computations are guaranteed to be stable across jobs*.

* Enable passing dataset kwargs through datasource via dataset_options batch_kwarg.
* Fix AttributeError when validating expectations from a JSON file
* Data Docs: fix bug that was causing erratic scrolling behavior when table of contents contains many columns
* Data Docs: add ability to hide how-to buttons and related content in Data Docs

0.9.7
-----------------
* Update marshmallow dependency to >3. NOTE: as of this release, you MUST use marshamllow >3.0, which REQUIRES python 3. (`#1187 <https://github.com/great-expectations/great_expectations/issues/1187>`_) @jcampbell

  * Schema checking is now stricter for expectation suites, and data_asset_name must not be present as a top-level key in expectation suite json. It is safe to remove.
  * Similarly, datasource configuration must now adhere strictly to the required schema, including having any required credentials stored in the "credentials" dictionary.

* New beta CLI command: `tap new` that generates an executable python file to expedite deployments. (`#1193 <https://github.com/great-expectations/great_expectations/issues/1193>`_) @Aylr
* bugfix in TableBatchKwargsGenerator docs
* Added feature maturity in README (`#1203 <https://github.com/great-expectations/great_expectations/issues/1203>`_) @kyleaton
* Fix failing test that should skip if postgresql not running (`#1199 <https://github.com/great-expectations/great_expectations/issues/1199>`_) @cicdw


0.9.6
-----------------
* validate result dict when instantiating an ExpectationValidationResult (`#1133 <https://github.com/great-expectations/great_expectations/issues/1133>`_)
* DataDocs: Expectation Suite name on Validation Result pages now link to Expectation Suite page
* `great_expectations init`: cli now asks user if csv has header when adding a Spark Datasource with csv file
* Improve support for using GCP Storage Bucket as a Data Docs Site backend (thanks @hammadzz)
* fix notebook renderer handling for expectations with no column kwarg and table not in their name (`#1194 <https://github.com/great-expectations/great_expectations/issues/1194>`_)


0.9.5
-----------------
* Fixed unexpected behavior with suite edit, data docs and jupyter
* pytest pinned to 5.3.5


0.9.4
-----------------
* Update CLI `init` flow to support snowflake transient tables
* Use filename for default expectation suite name in CLI `init`
* Tables created by SqlAlchemyDataset use a shorter name with 8 hex characters of randomness instead of a full uuid
* Better error message when config substitution variable is missing
* removed an unused directory in the GE folder
* removed obsolete config error handling
* Docs typo fixes
* Jupyter notebook improvements
* `great_expectations init` improvements
* Simpler messaging in validation notebooks
* replaced hacky loop with suite list call in notebooks
* CLI suite new now supports `--empty` flag that generates an empty suite and opens a notebook
* add error handling to `init` flow for cases where user tries using a broken file


0.9.3
-----------------
* Add support for transient table creation in snowflake (#1012)
* Improve path support in TupleStoreBackend for better cross-platform compatibility
* New features on `ExpectationSuite`

  - ``add_citation()``
  - ``get_citations()``

* `SampleExpectationsDatasetProfiler` now leaves a citation containing the original batch kwargs
* `great_expectations suite edit` now uses batch_kwargs from citations if they exist
* Bugfix :: suite edit notebooks no longer blow away the existing suite while loading a batch of data
* More robust and tested logic in `suite edit`
* DataDocs: bugfixes and improvements for smaller viewports
* Bugfix :: fix for bug that crashes SampleExpectationsDatasetProfiler if unexpected_percent is of type decimal.Decimal (`#1109 <https://github.com/great-expectations/great_expectations/issues/1109>`_)


0.9.2
-----------------
* Fixes #1095
* Added a `list_expectation_suites` function to `data_context`, and a corresponding CLI function - `suite list`.
* CI no longer enforces legacy python tests.

0.9.1
------
* Bugfix for dynamic "How to Edit This Expectation Suite" command in DataDocs

0.9.0
-----------------

Version 0.9.0 is a major update to Great Expectations! The DataContext has continued to evolve into a powerful tool
for ensuring that Expectation Suites can properly represent the way users think about their data, and upgrading will
make it much easier to store and share expectation suites, and to build data docs that support your whole team.
You’ll get awesome new features including improvements to data docs look and the ability to choose and store metrics
for building flexible data quality dashboards.

The changes for version 0.9.0 fall into several broad areas:

1. Onboarding

Release 0.9.0 of Great Expectations makes it much easier to get started with the project. The `init` flow has grown
to support a much wider array of use cases and to use more natural language rather than introducing
GreatExpectations concepts earlier. You can more easily configure different backends and datasources, take advantage
of guided walkthroughs to find and profile data, and share project configurations with colleagues.

If you have already completed the `init` flow using a previous version of Great Expectations, you do not need to
rerun the command. However, **there are some small changes to your configuration that will be required**. See
:ref:`migrating_versions` for details.

2. CLI Command Improvements

With this release we have introduced a consistent naming pattern for accessing subcommands based on the noun (a
Great Expectations object like `suite` or `docs`) and verb (an action like `edit` or `new`). The new user experience
will allow us to more naturally organize access to CLI tools as new functionality is added.

3. Expectation Suite Naming and Namespace Changes

Defining shared expectation suites and validating data from different sources is much easier in this release. The
DataContext, which manages storage and configuration of expectations, validations, profiling, and data docs, no
longer requires that expectation suites live in a datasource-specific “namespace.” Instead, you should name suites
with the logical name corresponding to your data, making it easy to share them or validate against different data
sources. For example, the expectation suite "npi" for National Provider Identifier data can now be shared across
teams who access the same logical data in local systems using Pandas, on a distributed Spark cluster, or via a
relational database.

Batch Kwargs, or instructions for a datasource to build a batch of data, are similarly freed from a required
namespace, and you can more easily integrate Great Expectations into workflows where you do not need to use a
BatchKwargsGenerator (usually because you have a batch of data ready to validate, such as in a table or a known
directory).

The most noticeable impact of this API change is in the complete removal of the DataAssetIdentifier class. For
example, the `create_expectation_suite` and `get_batch` methods now no longer require a data_asset_name parameter,
relying only on the expectation_suite_name and batch_kwargs to do their job. Similarly, there is no more asset name
normalization required. See the upgrade guide for more information.

4. Metrics and Evaluation Parameter Stores

Metrics have received much more love in this release of Great Expectations! We've improved the system for declaring
evaluation parameters that support dependencies between different expectation suites, so you can easily identify a
particular field in the result of one expectation to use as the input into another. And the MetricsStore is now much
more flexible, supporting a new ValidationAction that makes it possible to select metrics from a validation result
to be saved in a database where they can power a dashboard.

5. Internal Type Changes and Improvements

Finally, in this release, we have done a lot of work under the hood to make things more robust, including updating
all of the internal objects to be more strongly typed. That change, while largely invisible to end users, paves the
way for some really exciting opportunities for extending Great Expectations as we build a bigger community around
the project.


We are really excited about this release, and encourage you to upgrade right away to take advantage of the more
flexible naming and simpler API for creating, accessing, and sharing your expectations. As always feel free to join
us on Slack for questions you don't see addressed!


0.8.9__develop
-----------------


0.8.8
-----------------
* Add support for allow_relative_error to expect_column_quantile_values_to_be_between, allowing Redshift users access
  to this expectation
* Add support for checking backend type information for datetime columns using expect_column_min_to_be_between and
  expect_column_max_to_be_between

0.8.7
-----------------
* Add support for expect_column_values_to_be_of_type for BigQuery backend (#940)
* Add image CDN for community usage stats
* Documentation improvements and fixes

0.8.6
-----------------
* Raise informative error if config variables are declared but unavailable
* Update ExpectationsStore defaults to be consistent across all FixedLengthTupleStoreBackend objects
* Add support for setting spark_options via SparkDFDatasource
* Include tail_weights by default when using build_continuous_partition_object
* Fix Redshift quantiles computation and type detection
* Allow boto3 options to be configured (#887)

0.8.5
-----------------
* BREAKING CHANGE: move all reader options from the top-level batch_kwargs object to a sub-dictionary called
  "reader_options" for SparkDFDatasource and PandasDatasource. This means it is no longer possible to specify
  supplemental reader-specific options at the top-level of `get_batch`,  `yield_batch_kwargs` or `build_batch_kwargs`
  calls, and instead, you must explicitly specify that they are reader_options, e.g. by a call such as:
  `context.yield_batch_kwargs(data_asset_name, reader_options={'encoding': 'utf-8'})`.
* BREAKING CHANGE: move all query_params from the top-level batch_kwargs object to a sub-dictionary called
  "query_params" for SqlAlchemyDatasource. This means it is no longer possible to specify supplemental query_params at
  the top-level of `get_batch`,  `yield_batch_kwargs` or `build_batch_kwargs`
  calls, and instead, you must explicitly specify that they are query_params, e.g. by a call such as:
  `context.yield_batch_kwargs(data_asset_name, query_params={'schema': 'foo'})`.
* Add support for filtering validation result suites and validation result pages to show only failed expectations in
  generated documentation
* Add support for limit parameter to batch_kwargs for all datasources: Pandas, SqlAlchemy, and SparkDF; add support
  to generators to support building batch_kwargs with limits specified.
* Include raw_query and query_params in query_generator batch_kwargs
* Rename generator keyword arguments from data_asset_name to generator_asset to avoid ambiguity with normalized names
* Consistently migrate timestamp from batch_kwargs to batch_id
* Include batch_id in validation results
* Fix issue where batch_id was not included in some generated datasets
* Fix rendering issue with expect_table_columns_to_match_ordered_list expectation
* Add support for GCP, including BigQuery and GCS
* Add support to S3 generator for retrieving directories by specifying the `directory_assets` configuration
* Fix warning regarding implicit class_name during init flow
* Expose build_generator API publicly on datasources
* Allow configuration of known extensions and return more informative message when SubdirReaderBatchKwargsGenerator cannot find
  relevant files.
* Add support for allow_relative_error on internal dataset quantile functions, and add support for
  build_continuous_partition_object in Redshift
* Fix truncated scroll bars in value_counts graphs


0.8.4.post0
----------------
* Correct a packaging issue resulting in missing notebooks in tarball release; update docs to reflect new notebook
  locations.


0.8.4
-----------------
* Improved the tutorials that walk new users through the process of creating expectations and validating data
* Changed the flow of the init command - now it creates the scaffolding of the project and adds a datasource. After
  that users can choose their path.
* Added a component with links to useful tutorials to the index page of the Data Docs website
* Improved the UX of adding a SQL datasource in the CLI - now the CLI asks for specific credentials for Postgres,
  MySQL, Redshift and Snowflake, allows continuing debugging in the config file and has better error messages
* Added batch_kwargs information to DataDocs validation results
* Fix an issue affecting file stores on Windows


0.8.3
-----------------
* Fix a bug in data-docs' rendering of mostly parameter
* Correct wording for expect_column_proportion_of_unique_values_to_be_between
* Set charset and meta tags to avoid unicode decode error in some browser/backend configurations
* Improve formatting of empirical histograms in validation result data docs
* Add support for using environment variables in `config_variables_file_path`
* Documentation improvements and corrections


0.8.2.post0
------------
* Correct a packaging issue resulting in missing css files in tarball release


0.8.2
-----------------
* Add easier support for customizing data-docs css
* Use higher precision for rendering 'mostly' parameter in data-docs; add more consistent locale-based
  formatting in data-docs
* Fix an issue causing visual overlap of large numbers of validation results in build-docs index
* Documentation fixes (thanks @DanielOliver!) and improvements
* Minor CLI wording fixes
* Improved handling of MySql temporary tables
* Improved detection of older config versions


0.8.1
-----------------
* Fix an issue where version was reported as '0+unknown'


0.8.0
-----------------

Version 0.8.0 is a significant update to Great Expectations, with many improvements focused on configurability
and usability.  See the :ref:`migrating_versions` guide for more details on specific changes, which include
several breaking changes to configs and APIs.

Highlights include:

1. Validation Operators and Actions. Validation operators make it easy to integrate GE into a variety of pipeline runners. They
   offer one-line integration that emphasizes configurability. See the :ref:`validation_operators_and_actions`
   feature guide for more information.

   - The DataContext `get_batch` method no longer treats `expectation_suite_name` or `batch_kwargs` as optional; they
     must be explicitly specified.
   - The top-level GE validate method allows more options for specifying the specific data_asset class to use.

2. First-class support for plugins in a DataContext, with several features that make it easier to configure and
   maintain DataContexts across common deployment patterns.

   - **Environments**: A DataContext can now manage :ref:`environment_and_secrets` more easily thanks to more dynamic and
     flexible variable substitution.
   - **Stores**: A new internal abstraction for DataContexts, :ref:`Stores`, make extending GE easier by
     consolidating logic for reading and writing resources from a database, local, or cloud storage.
   - **Types**: Utilities configured in a DataContext are now referenced using `class_name` and `module_name` throughout
     the DataContext configuration, making it easier to extend or supplement pre-built resources. For now, the "type"
     parameter is still supported but expect it to be removed in a future release.

3. Partitioners: Batch Kwargs are clarified and enhanced to help easily reference well-known chunks of data using a
   partition_id. Batch ID and Batch Fingerprint help round out support for enhanced metadata around data
   assets that GE validates. See :ref:`Batch Identifiers` for more information. The `GlobReaderBatchKwargsGenerator`,
   `QueryBatchKwargsGenerator`, `S3GlobReaderBatchKwargsGenerator`, `SubdirReaderBatchKwargsGenerator`, and `TableBatchKwargsGenerator` all support partition_id for
   easily accessing data assets.

4. Other Improvements:

   - We're beginning a long process of some under-the-covers refactors designed to make GE more maintainable as we
     begin adding additional features.
   - Restructured documentation: our docs have a new structure and have been reorganized to provide space for more
     easily adding and accessing reference material. Stay tuned for additional detail.
   - The command build-documentation has been renamed build-docs and now by
     default opens the Data Docs in the users' browser.

v0.7.11
-----------------
* Fix an issue where head() lost the column name for SqlAlchemyDataset objects with a single column
* Fix logic for the 'auto' bin selection of `build_continuous_partition_object`
* Add missing jinja2 dependency
* Fix an issue with inconsistent availability of strict_min and strict_max options on expect_column_values_to_be_between
* Fix an issue where expectation suite evaluation_parameters could be overriden by values during validate operation


v0.7.10
-----------------
* Fix an issue in generated documentation where the Home button failed to return to the index
* Add S3 Generator to module docs and improve module docs formatting
* Add support for views to QueryBatchKwargsGenerator
* Add success/failure icons to index page
* Return to uniform histogram creation during profiling to avoid large partitions for internal performance reasons


v0.7.9
-----------------
* Add an S3 generator, which will introspect a configured bucket and generate batch_kwargs from identified objects
* Add support to PandasDatasource and SparkDFDatasource for reading directly from S3
* Enhance the Site Index page in documentation so that validation results are sorted and display the newest items first
  when using the default run-id scheme
* Add a new utility method, `build_continuous_partition_object` which will build partition objects using the dataset
  API and so supports any GE backend.
* Fix an issue where columns with spaces in their names caused failures in some SqlAlchemyDataset and SparkDFDataset
  expectations
* Fix an issue where generated queries including null checks failed on MSSQL (#695)
* Fix an issue where evaluation parameters passed in as a set instead of a list could cause JSON serialization problems
  for the result object (#699)


v0.7.8
-----------------
* BREAKING: slack webhook URL now must be in the profiles.yml file (treat as a secret)
* Profiler improvements:

  - Display candidate profiling data assets in alphabetical order
  - Add columns to the expectation_suite meta during profiling to support human-readable description information

* Improve handling of optional dependencies during CLI init
* Improve documentation for create_expectations notebook
* Fix several anachronistic documentation and docstring phrases (#659, #660, #668, #681; #thanks @StevenMMortimer)
* Fix data docs rendering issues:

  - documentation rendering failure from unrecognized profiled column type (#679; thanks @dinedal))
  - PY2 failure on encountering unicode (#676)


0.7.7
-----------------
* Standardize the way that plugin module loading works. DataContext will begin to use the new-style class and plugin
  identification moving forward; yml configs should specify class_name and module_name (with module_name optional for
  GE types). For now, it is possible to use the "type" parameter in configuration (as before).
* Add support for custom data_asset_type to all datasources
* Add support for strict_min and strict_max to inequality-based expectations to allow strict inequality checks
  (thanks @RoyalTS!)
* Add support for reader_method = "delta" to SparkDFDatasource
* Fix databricks generator (thanks @sspitz3!)
* Improve performance of DataContext loading by moving optional import
* Fix several memory and performance issues in SparkDFDataset.

  - Use only distinct value count instead of bringing values to driver
  - Migrate away from UDF for set membership, nullity, and regex expectations

* Fix several UI issues in the data_documentation

  - Move prescriptive dataset expectations to Overview section
  - Fix broken link on Home breadcrumb
  - Scroll follows navigation properly
  - Improved flow for long items in value_set
  - Improved testing for ValidationRenderer
  - Clarify dependencies introduced in documentation sites
  - Improve testing and documentation for site_builder, including run_id filter
  - Fix missing header in Index page and cut-off tooltip
  - Add run_id to path for validation files


0.7.6
-----------------
* New Validation Renderer! Supports turning validation results into HTML and displays differences between the expected
  and the observed attributes of a dataset.
* Data Documentation sites are now fully configurable; a data context can be configured to generate multiple
  sites built with different GE objects to support a variety of data documentation use cases. See data documentation
  guide for more detail.
* CLI now has a new top-level command, `build-documentation` that can support rendering documentation for specified
  sites and even named data assets in a specific site.
* Introduced DotDict and LooselyTypedDotDict classes that allow to enforce typing of dictionaries.
* Bug fixes: improved internal logic of rendering data documentation, slack notification, and CLI profile command when
  datasource argument was not provided.

0.7.5
-----------------
* Fix missing requirement for pypandoc brought in from markdown support for notes rendering.

0.7.4
-----------------
* Fix numerous rendering bugs and formatting issues for rendering documentation.
* Add support for pandas extension dtypes in pandas backend of expect_column_values_to_be_of_type and
  expect_column_values_to_be_in_type_list and fix bug affecting some dtype-based checks.
* Add datetime and boolean column-type detection in BasicDatasetProfiler.
* Improve BasicDatasetProfiler performance by disabling interactive evaluation when output of expectation is not
  immediately used for determining next expectations in profile.
* Add support for rendering expectation_suite and expectation_level notes from meta in docs.
* Fix minor formatting issue in readthedocs documentation.

0.7.3
-----------------
* BREAKING: Harmonize expect_column_values_to_be_of_type and expect_column_values_to_be_in_type_list semantics in
  Pandas with other backends, including support for None type and type_list parameters to support profiling.
  *These type expectations now rely exclusively on native python or numpy type names.*
* Add configurable support for Custom DataAsset modules to DataContext
* Improve support for setting and inheriting custom data_asset_type names
* Add tooltips with expectations backing data elements to rendered documentation
* Allow better selective disabling of tests (thanks @RoyalITS)
* Fix documentation build errors causing missing code blocks on readthedocs
* Update the parameter naming system in DataContext to reflect data_asset_name *and* expectation_suite_name
* Change scary warning about discarding expectations to be clearer, less scary, and only in log
* Improve profiler support for boolean types, value_counts, and type detection
* Allow user to specify data_assets to profile via CLI
* Support CLI rendering of expectation_suite and EVR-based documentation

0.7.2
-----------------
* Improved error detection and handling in CLI "add datasource" feature
* Fixes in rendering of profiling results (descriptive renderer of validation results)
* Query Generator of SQLAlchemy datasource adds tables in non-default schemas to the data asset namespace
* Added convenience methods to display HTML renderers of sections in Jupyter notebooks
* Implemented prescriptive rendering of expectations for most expectation types

0.7.1
------------

* Added documentation/tutorials/videos for onboarding and new profiling and documentation features
* Added prescriptive documentation built from expectation suites
* Improved index, layout, and navigation of data context HTML documentation site
* Bug fix: non-Python files were not included in the package
* Improved the rendering logic to gracefully deal with failed expectations
* Improved the basic dataset profiler to be more resilient
* Implement expect_column_values_to_be_of_type, expect_column_values_to_be_in_type_list for SparkDFDataset
* Updated CLI with a new documentation command and improved profile and render commands
* Expectation suites and validation results within a data context are saved in a more readable form (with indentation)
* Improved compatibility between SparkDatasource and InMemoryGenerator
* Optimization for Pandas column type checking
* Optimization for Spark duplicate value expectation (thanks @orenovadia!)
* Default run_id format no longer includes ":" and specifies UTC time
* Other internal improvements and bug fixes


0.7.0
------------

Version 0.7 of Great Expectations is HUGE. It introduces several major new features
and a large number of improvements, including breaking API changes.

The core vocabulary of expectations remains consistent. Upgrading to
the new version of GE will primarily require changes to code that
uses data contexts; existing expectation suites will require only changes
to top-level names.

 * Major update of Data Contexts. Data Contexts now offer significantly \
   more support for building and maintaining expectation suites and \
   interacting with existing pipeline systems, including providing a namespace for objects.\
   They can handle integrating, registering, and storing validation results, and
   provide a namespace for data assets, making **batches** first-class citizens in GE.
   Read more: :ref:`data_context` or :py:mod:`great_expectations.data_context`

 * Major refactor of autoinspect. Autoinspect is now built around a module
   called "profile" which provides a class-based structure for building
   expectation suites. There is no longer a default  "autoinspect_func" --
   calling autoinspect requires explicitly passing the desired profiler. See :ref:`profiling`

 * New "Compile to Docs" feature produces beautiful documentation from expectations and expectation
   validation reports, helping keep teams on the same page.

 * Name clarifications: we've stopped using the overloaded terms "expectations
   config" and "config" and instead use "expectation suite" to refer to a
   collection (or suite!) of expectations that can be used for validating a
   data asset.

   - Expectation Suites include several top level keys that are useful \
     for organizing content in a data context: data_asset_name, \
     expectation_suite_name, and data_asset_type. When a data_asset is \
     validated, those keys will be placed in the `meta` key of the \
     validation result.

 * Major enhancement to the CLI tool including `init`, `render` and more flexibility with `validate`

 * Added helper notebooks to make it easy to get started. Each notebook acts as a combination of \
   tutorial and code scaffolding, to help you quickly learn best practices by applying them to \
   your own data.

 * Relaxed constraints on expectation parameter values, making it possible to declare many column
   aggregate expectations in a way that is always "vacuously" true, such as
   ``expect_column_values_to_be_between`` ``None`` and ``None``. This makes it possible to progressively
   tighten expectations while using them as the basis for profiling results and documentation.

  * Enabled caching on dataset objects by default.

 * Bugfixes and improvements:

   * New expectations:

     * expect_column_quantile_values_to_be_between
     * expect_column_distinct_values_to_be_in_set

   * Added support for ``head`` method on all current backends, returning a PandasDataset
   * More implemented expectations for SparkDF Dataset with optimizations

     * expect_column_values_to_be_between
     * expect_column_median_to_be_between
     * expect_column_value_lengths_to_be_between

   * Optimized histogram fetching for SqlalchemyDataset and SparkDFDataset
   * Added cross-platform internal partition method, paving path for improved profiling
   * Fixed bug with outputstrftime not being honored in PandasDataset
   * Fixed series naming for column value counts
   * Standardized naming for expect_column_values_to_be_of_type
   * Standardized and made explicit use of sample normalization in stdev calculation
   * Added from_dataset helper
   * Internal testing improvements
   * Documentation reorganization and improvements
   * Introduce custom exceptions for more detailed error logs

0.6.1
------------
* Re-add testing (and support) for py2
* NOTE: Support for SqlAlchemyDataset and SparkDFDataset is enabled via optional install \
  (e.g. ``pip install great_expectations[sqlalchemy]`` or ``pip install great_expectations[spark]``)

0.6.0
------------
* Add support for SparkDFDataset and caching (HUGE work from @cselig)
* Migrate distributional expectations to new testing framework
* Add support for two new expectations: expect_column_distinct_values_to_contain_set
  and expect_column_distinct_values_to_equal_set (thanks @RoyalTS)
* FUTURE BREAKING CHANGE: The new cache mechanism for Datasets, \
  when enabled, causes GE to assume that dataset does not change between evaluation of individual expectations. \
  We anticipate this will become the future default behavior.
* BREAKING CHANGE: Drop official support pandas < 0.22

0.5.1
---------------
* **Fix** issue where no result_format available for expect_column_values_to_be_null caused error
* Use vectorized computation in pandas (#443, #445; thanks @RoyalTS)


0.5.0
----------------
* Restructured class hierarchy to have a more generic DataAsset parent that maintains expectation logic separate \
  from the tabular organization of Dataset expectations
* Added new FileDataAsset and associated expectations (#416 thanks @anhollis)
* Added support for date/datetime type columns in some SQLAlchemy expectations (#413)
* Added support for a multicolumn expectation, expect multicolumn values to be unique (#408)
* **Optimization**: You can now disable `partial_unexpected_counts` by setting the `partial_unexpected_count` value to \
  0 in the result_format argument, and we do not compute it when it would not be returned. (#431, thanks @eugmandel)
* **Fix**: Correct error in unexpected_percent computations for sqlalchemy when unexpected values exceed limit (#424)
* **Fix**: Pass meta object to expectation result (#415, thanks @jseeman)
* Add support for multicolumn expectations, with `expect_multicolumn_values_to_be_unique` as an example (#406)
* Add dataset class to from_pandas to simplify using custom datasets (#404, thanks @jtilly)
* Add schema support for sqlalchemy data context (#410, thanks @rahulj51)
* Minor documentation, warning, and testing improvements (thanks @zdog).


0.4.5
----------------
* Add a new autoinspect API and remove default expectations.
* Improve details for expect_table_columns_to_match_ordered_list (#379, thanks @rlshuhart)
* Linting fixes (thanks @elsander)
* Add support for dataset_class in from_pandas (thanks @jtilly)
* Improve redshift compatibility by correcting faulty isnull operator (thanks @avanderm)
* Adjust partitions to use tail_weight to improve JSON compatibility and
  support special cases of KL Divergence (thanks @anhollis)
* Enable custom_sql datasets for databases with multiple schemas, by
  adding a fallback for column reflection (#387, thanks @elsander)
* Remove `IF NOT EXISTS` check for custom sql temporary tables, for
  Redshift compatibility (#372, thanks @elsander)
* Allow users to pass args/kwargs for engine creation in
  SqlAlchemyDataContext (#369, thanks @elsander)
* Add support for custom schema in SqlAlchemyDataset (#370, thanks @elsander)
* Use getfullargspec to avoid deprecation warnings.
* Add expect_column_values_to_be_unique to SqlAlchemyDataset
* **Fix** map expectations for categorical columns (thanks @eugmandel)
* Improve internal testing suite (thanks @anhollis and @ccnobbli)
* Consistently use value_set instead of mixing value_set and values_set (thanks @njsmith8)

0.4.4
----------------
* Improve CLI help and set CLI return value to the number of unmet expectations
* Add error handling for empty columns to SqlAlchemyDataset, and associated tests
* **Fix** broken support for older pandas versions (#346)
* **Fix** pandas deepcopy issue (#342)

0.4.3
-------
* Improve type lists in expect_column_type_to_be[_in_list] (thanks @smontanaro and @ccnobbli)
* Update cli to use entry_points for conda compatibility, and add version option to cli
* Remove extraneous development dependency to airflow
* Address SQlAlchemy warnings in median computation
* Improve glossary in documentation
* Add 'statistics' section to validation report with overall validation results (thanks @sotte)
* Add support for parameterized expectations
* Improve support for custom expectations with better error messages (thanks @syk0saje)
* Implement expect_column_value_lenghts_to_[be_between|equal] for SQAlchemy (thanks @ccnobbli)
* **Fix** PandasDataset subclasses to inherit child class

0.4.2
-------
* **Fix** bugs in expect_column_values_to_[not]_be_null: computing unexpected value percentages and handling all-null (thanks @ccnobbli)
* Support mysql use of Decimal type (thanks @bouke-nederstigt)
* Add new expectation expect_column_values_to_not_match_regex_list.

  * Change behavior of expect_column_values_to_match_regex_list to use python re.findall in PandasDataset, relaxing \
    matching of individuals expressions to allow matches anywhere in the string.

* **Fix** documentation errors and other small errors (thanks @roblim, @ccnobbli)

0.4.1
-------
* Correct inclusion of new data_context module in source distribution

0.4.0
-------
* Initial implementation of data context API and SqlAlchemyDataset including implementations of the following \
  expectations:

  * expect_column_to_exist
  * expect_table_row_count_to_be
  * expect_table_row_count_to_be_between
  * expect_column_values_to_not_be_null
  * expect_column_values_to_be_null
  * expect_column_values_to_be_in_set
  * expect_column_values_to_be_between
  * expect_column_mean_to_be
  * expect_column_min_to_be
  * expect_column_max_to_be
  * expect_column_sum_to_be
  * expect_column_unique_value_count_to_be_between
  * expect_column_proportion_of_unique_values_to_be_between

* Major refactor of output_format to new result_format parameter. See docs for full details:

  * exception_list and related uses of the term exception have been renamed to unexpected
  * Output formats are explicitly hierarchical now, with BOOLEAN_ONLY < BASIC < SUMMARY < COMPLETE. \
    All *column_aggregate_expectation* expectations now return element count and related information included at the \
    BASIC level or higher.

* New expectation available for parameterized distributions--\
  expect_column_parameterized_distribution_ks_test_p_value_to_be_greater_than (what a name! :) -- (thanks @ccnobbli)
* ge.from_pandas() utility (thanks @schrockn)
* Pandas operations on a PandasDataset now return another PandasDataset (thanks @dlwhite5)
* expect_column_to_exist now takes a column_index parameter to specify column order (thanks @louispotok)
* Top-level validate option (ge.validate())
* ge.read_json() helper (thanks @rjurney)
* Behind-the-scenes improvements to testing framework to ensure parity across data contexts.
* Documentation improvements, bug-fixes, and internal api improvements

0.3.2
-------
* Include requirements file in source dist to support conda

0.3.1
--------
* **Fix** infinite recursion error when building custom expectations
* Catch dateutil parsing overflow errors

0.2
-----
* Distributional expectations and associated helpers are improved and renamed to be more clear regarding the tests they apply
* Expectation decorators have been refactored significantly to streamline implementing expectations and support custom expectations
* API and examples for custom expectations are available
* New output formats are available for all expectations
* Significant improvements to test suite and compatibility<|MERGE_RESOLUTION|>--- conflicted
+++ resolved
@@ -6,13 +6,10 @@
 
 Develop
 -----------------
-<<<<<<< HEAD
 * [FEATURE] Store Backend Configurations for maintaining Expectations Store, Validations Store, Data Docs Store, and Project Configuration in flexible locations (filesystem, AWS S3, GCP, and other cloud platforms).
 * [ENHANCEMENT] The flexibility to persist the Project and the Anonymous Data Context ID configurations in different locations (filesystem, AWS S3, GCP, and other cloud platforms).
 * [ENHANCEMENT] Canonical API for creating, loading, and building out the Data Context programmatically, with convenience methods for managing a standard DataContext configuration, comprised of a datasource (Spark Dataframe and Pandas are currently supported) and the Action List Validation Operator, while persisting all artifacts (Expectation Suites, Validation Results, and Data Docs) in AWS S3, provided as reference implementations.
-=======
 * [FEATURE] add support for `expect_column_pair_values_to_be_in_set` to `Spark` (thanks @mikaylaedwards)!
->>>>>>> efd304bd
 * [FEATURE] Add new exception: expect_multicolumn_sum_to_equal for `pandas` and `Spark` (thanks @chipmyersjr)!
 * [BUGFIX] SuiteEditNotebookRenderer no longer break GCS and S3 data paths
 * [BUGFIX] Fix bug preventing the use of get_available_partition_ids in s3 generator

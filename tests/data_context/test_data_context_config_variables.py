import os

<<<<<<< HEAD
import pytest

=======
>>>>>>> 678c4bd5
import great_expectations as ge
import pytest
from great_expectations.data_context.types.base import (
    DataContextConfig,
    DataContextConfigSchema,
)
from great_expectations.data_context.util import (
    file_relative_path,
    substitute_config_variable,
)
from great_expectations.exceptions import InvalidConfigError, MissingConfigVariableError
from ruamel.yaml import YAML, YAMLError
from tests.data_context.conftest import create_data_context_files

yaml = YAML()
yaml.indent(mapping=2, sequence=4, offset=2)
yaml.default_flow_style = False

dataContextConfigSchema = DataContextConfigSchema()


def test_config_variables_on_context_without_config_variables_filepath_configured(
    data_context_without_config_variables_filepath_configured,
):
    # test the behavior on a context that does not config_variables_filepath (the location of
    # the file with config variables values) configured.

    context = data_context_without_config_variables_filepath_configured

    # an attempt to save a config variable should raise an exception

    with pytest.raises(InvalidConfigError) as exc:
        context.save_config_variable("var_name_1", {"n1": "v1"})
    assert (
        "'config_variables_file_path' property is not found in config"
        in exc.value.message
    )


def test_setting_config_variables_is_visible_immediately(
    data_context_with_variables_in_config,
):
    context = data_context_with_variables_in_config

    config_variables_file_path = context.get_config()["config_variables_file_path"]

    assert config_variables_file_path == "uncommitted/config_variables.yml"

    # The config variables must have been present to instantiate the config
    assert os.path.isfile(
        os.path.join(context._context_root_directory, config_variables_file_path)
    )

    # the context's config has two config variables - one using the ${} syntax and the other - $.
    assert (
        context.get_config()["datasources"]["mydatasource"]["batch_kwargs_generators"][
            "mygenerator"
        ]["reader_options"]["test_variable_sub1"]
        == "${replace_me}"
    )
    assert (
        context.get_config()["datasources"]["mydatasource"]["batch_kwargs_generators"][
            "mygenerator"
        ]["reader_options"]["test_variable_sub2"]
        == "$replace_me"
    )

    config_variables = context._load_config_variables_file()
    assert config_variables["replace_me"] == {"n1": "v1"}

    # the context's config has two config variables - one using the ${} syntax and the other - $.
    assert context.get_config_with_variables_substituted().datasources["mydatasource"][
        "batch_kwargs_generators"
    ]["mygenerator"]["reader_options"]["test_variable_sub1"] == {"n1": "v1"}
    assert context.get_config_with_variables_substituted().datasources["mydatasource"][
        "batch_kwargs_generators"
    ]["mygenerator"]["reader_options"]["test_variable_sub2"] == {"n1": "v1"}

    # verify that we can save a config variable in the config variables file
    # and the value is retrievable
    context.save_config_variable("replace_me_2", {"n2": "v2"})
    # Update the config itself
    context._project_config["datasources"]["mydatasource"]["batch_kwargs_generators"][
        "mygenerator"
    ]["reader_options"]["test_variable_sub1"] = "${replace_me_2}"

    # verify that the value of the config variable is immediately updated.
    # verify that the config variable will be substituted with the value from the file if the
    # env variable is not set (for both ${} and $ syntax variations)
    assert context.get_config_with_variables_substituted().datasources["mydatasource"][
        "batch_kwargs_generators"
    ]["mygenerator"]["reader_options"]["test_variable_sub1"] == {"n2": "v2"}
    assert context.get_config_with_variables_substituted().datasources["mydatasource"][
        "batch_kwargs_generators"
    ]["mygenerator"]["reader_options"]["test_variable_sub2"] == {"n1": "v1"}

    try:
        # verify that the value of the env var takes precedence over the one from the config variables file
        os.environ["replace_me_2"] = "value_from_env_var"
        assert (
            context.get_config_with_variables_substituted().datasources["mydatasource"][
                "batch_kwargs_generators"
            ]["mygenerator"]["reader_options"]["test_variable_sub1"]
            == "value_from_env_var"
        )
    except Exception:
        raise
    finally:
        del os.environ["replace_me_2"]


def test_substituted_config_variables_not_written_to_file(tmp_path_factory):
    # this test uses a great_expectations.yml with almost all values replaced
    # with substitution variables

    project_path = str(tmp_path_factory.mktemp("data_context"))
    context_path = os.path.join(project_path, "great_expectations")
    asset_config_path = os.path.join(context_path, "expectations")

    create_data_context_files(
        context_path,
        asset_config_path,
        ge_config_fixture_filename="great_expectations_basic_with_exhaustive_variables.yml",
        config_variables_fixture_filename="config_variables_exhaustive.yml",
    )

    # load ge config fixture for expected
    path_to_yml = (
        "../test_fixtures/great_expectations_basic_with_exhaustive_variables.yml"
    )
    path_to_yml = file_relative_path(__file__, path_to_yml)
    with open(path_to_yml) as data:
        config_dict = yaml.load(data)
    expected_config = DataContextConfig.from_commented_map(config_dict)
    expected_config_dict = dataContextConfigSchema.dump(expected_config)

    # instantiate data_context twice to go through cycle of loading config from file then saving
    context = ge.data_context.DataContext(context_path)
    context._save_project_config()
    context_config_dict = dataContextConfigSchema.dump(
        ge.data_context.DataContext(context_path)._project_config
    )

    assert context_config_dict == expected_config_dict


def test_runtime_environment_are_used_preferentially(tmp_path_factory):
    value_from_environment = "from_environment"
    os.environ["replace_me"] = value_from_environment

    value_from_runtime_override = "runtime_var"
    runtime_environment = {"replace_me": value_from_runtime_override}

    project_path = str(tmp_path_factory.mktemp("data_context"))
    context_path = os.path.join(project_path, "great_expectations")
    asset_config_path = os.path.join(context_path, "expectations")
    create_data_context_files(
        context_path,
        asset_config_path,
        ge_config_fixture_filename="great_expectations_basic_with_variables.yml",
        config_variables_fixture_filename="config_variables.yml",
    )

    data_context = ge.data_context.DataContext(
        context_path, runtime_environment=runtime_environment
    )
    config = data_context.get_config_with_variables_substituted()

    try:
        assert (
            config.datasources["mydatasource"]["batch_kwargs_generators"][
                "mygenerator"
            ]["reader_options"]["test_variable_sub1"]
            == value_from_runtime_override
        )
        assert (
            config.datasources["mydatasource"]["batch_kwargs_generators"][
                "mygenerator"
            ]["reader_options"]["test_variable_sub2"]
            == value_from_runtime_override
        )
    except Exception:
        raise
    finally:
        del os.environ["replace_me"]


def test_substitute_config_variable():
    config_variables_dict = {"arg0": "val_of_arg_0", "arg2": {"v1": 2}}
    assert (
        substitute_config_variable("abc${arg0}", config_variables_dict)
        == "abcval_of_arg_0"
    )
    assert (
        substitute_config_variable("abc$arg0", config_variables_dict)
        == "abcval_of_arg_0"
    )
    assert (
        substitute_config_variable("${arg0}", config_variables_dict) == "val_of_arg_0"
    )
    assert substitute_config_variable("hhhhhhh", config_variables_dict) == "hhhhhhh"
    with pytest.raises(MissingConfigVariableError) as exc:
        substitute_config_variable(
            "abc${arg1} def${foo}", config_variables_dict
        )  # does NOT equal "abc${arg1}"
    assert (
        """Unable to find a match for config substitution variable: `arg1`.
Please add this missing variable to your `uncommitted/config_variables.yml` file or your environment variables.
See https://great-expectations.readthedocs.io/en/latest/reference/data_context_reference.html#managing-environment-and-secrets"""
        in exc.value.message
    )
    assert (
        substitute_config_variable("${arg2}", config_variables_dict)
        == config_variables_dict["arg2"]
    )
    assert exc.value.missing_config_variable == "arg1"<|MERGE_RESOLUTION|>--- conflicted
+++ resolved
@@ -1,12 +1,9 @@
 import os
 
-<<<<<<< HEAD
 import pytest
-
-=======
->>>>>>> 678c4bd5
+from ruamel.yaml import YAML, YAMLError
+
 import great_expectations as ge
-import pytest
 from great_expectations.data_context.types.base import (
     DataContextConfig,
     DataContextConfigSchema,
@@ -16,7 +13,6 @@
     substitute_config_variable,
 )
 from great_expectations.exceptions import InvalidConfigError, MissingConfigVariableError
-from ruamel.yaml import YAML, YAMLError
 from tests.data_context.conftest import create_data_context_files
 
 yaml = YAML()
@@ -29,6 +25,7 @@
 def test_config_variables_on_context_without_config_variables_filepath_configured(
     data_context_without_config_variables_filepath_configured,
 ):
+
     # test the behavior on a context that does not config_variables_filepath (the location of
     # the file with config variables values) configured.
 

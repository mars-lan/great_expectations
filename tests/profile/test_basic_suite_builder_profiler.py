--- conflicted
+++ resolved
@@ -2,15 +2,11 @@
 import os
 from collections import OrderedDict
 
-<<<<<<< HEAD
 import pytest
 from freezegun import freeze_time
 from numpy import Infinity
 
-=======
->>>>>>> fb1b1ce7
 import great_expectations as ge
-import pytest
 from great_expectations.core import ExpectationSuite
 from great_expectations.data_context.util import file_relative_path
 from great_expectations.datasource import PandasDatasource
@@ -18,7 +14,6 @@
 from great_expectations.profile.basic_suite_builder_profiler import (
     BasicSuiteBuilderProfiler,
 )
-from numpy import Infinity
 from tests.test_utils import expectationSuiteValidationResultSchema
 
 FALSEY_VALUES = [None, [], False]
